import math
from collections import Counter

import nltk
from scipy.stats import chi2

from gender_novels.common import store_pickle, load_pickle
from gender_novels.corpus import Corpus

# TODO: Rewrite all of this using a Dunning class in a non-messy way.

def dunn_individual_word(total_words_in_corpus_1, total_words_in_corpus_2,
                         count_of_word_in_corpus_1,
                         count_of_word_in_corpus_2):
    '''
    applies dunning log likelihood to compare individual word in two counter objects

    :param word: desired word to compare
    :param m_corpus: c.filter_by_gender('male')
    :param f_corpus: c. filter_by_gender('female')
    :return: log likelihoods and p value
    >>> total_words_m_corpus = 8648489
    >>> total_words_f_corpus = 8700765
    >>> wordcount_female = 1000
    >>> wordcount_male = 50
    >>> dunn_individual_word(total_words_m_corpus,total_words_f_corpus,wordcount_male,wordcount_female)
    -1047.8610274053995
    '''
    a = count_of_word_in_corpus_1
    b = count_of_word_in_corpus_2
    c = total_words_in_corpus_1
    d = total_words_in_corpus_2

    e1 = c * (a + b) / (c + d)
    e2 = d * (a + b) / (c + d)

    dunning_log_likelihood = 2 * (a * math.log(a / e1) + b * math.log(b / e2))

    if count_of_word_in_corpus_1 * math.log(count_of_word_in_corpus_1 / e1) < 0:
        dunning_log_likelihood = -dunning_log_likelihood

    p = 1 - chi2.cdf(abs(dunning_log_likelihood),1)

    return dunning_log_likelihood


def dunning_total(counter1, counter2, filename_to_pickle=None):
    '''
    runs dunning_individual on words shared by both counter objects
    (-) end of spectrum is words for counter_2
    (+) end of spectrum is words for counter_1
    the larger the magnitude of the number, the more distinctive that word is in its
    respective counter object

    use filename_to_pickle to store the result so it only has to be calculated once and can be
    used for multiple analyses.

    >>> from collections import Counter
    >>> female_counter = Counter({'he': 1,  'she': 10, 'and': 10})
    >>> male_counter =   Counter({'he': 10, 'she': 1,  'and': 10})
    >>> results = dunning_total(female_counter, male_counter)

    # Results is a dict that maps from terms to results
    # Each result dict contains the dunning score...
    >>> results['he']['dunning']
    -8.547243830635558

    # ... counts for corpora 1 and 2 as well as total count
    >>> results['he']['count_total'], results['he']['count_corp1'], results['he']['count_corp2']
    (11, 1, 10)

    # ... and the same for frequencies
    >>> results['he']['freq_total'], results['he']['freq_corp1'], results['he']['freq_corp2']
    (0.2619047619047619, 0.047619047619047616, 0.47619047619047616)

    :return: dict

    '''

    total_words_counter1 = 0
    total_words_counter2 = 0

    #get word total in respective counters
    for word1 in counter1:
        total_words_counter1 += counter1[word1]
    for word2 in  counter2:
        total_words_counter2 += counter2[word2]

    #dictionary where results will be returned
    dunning_result = {}
    for word in counter1:
        counter1_wordcount = counter1[word]
        if word in counter2:
            counter2_wordcount = counter2[word]


            if counter1_wordcount + counter2_wordcount < 10:
                continue

            dunning_word = dunn_individual_word( total_words_counter1,  total_words_counter2,
                                                 counter1_wordcount,counter2_wordcount)

            dunning_result[word] = {
                'dunning': dunning_word,
                'count_total': counter1_wordcount + counter2_wordcount,
                'count_corp1': counter1_wordcount,
                'count_corp2': counter2_wordcount,
                'freq_total': (counter1_wordcount + counter2_wordcount) / (total_words_counter1 +
                                                                           total_words_counter2),
                'freq_corp1': counter1_wordcount / total_words_counter1,
                'freq_corp2': counter2_wordcount / total_words_counter2
            }

    if filename_to_pickle:
        store_pickle(dunning_result, filename_to_pickle)

    return dunning_result


def male_vs_female_authors_analysis_dunning_lesser():
    '''
    tests word distinctiveness of shared words between male and female corpora using dunning
    :return: dictionary of common shared words and their distinctiveness
    '''
    c = Corpus('test_corpus')
    m_corpus = c.filter_by_gender('male')
    f_corpus = c.filter_by_gender('female')
    wordcounter_male = m_corpus.get_wordcount_counter()
    wordcounter_female = f_corpus.get_wordcount_counter()
    results = dunning_total(wordcounter_male, wordcounter_female)
    print("women's top 10: ", results[0:10])
    print("men's top 10: ", list(reversed(results[-10:])))
    return results

    
def dunning_result_displayer(dunning_result, number_of_terms_to_display=10,
                             corpus1_display_name=None, corpus2_display_name=None,
                             part_of_speech_to_include=None):
    """
    Convenience function to display dunning results as tables.

    part_of_speech_to_include can either be a list of POS tags or a 'adjectives, 'adverbs',
    'verbs', or 'pronouns'. If it is None, all terms are included.

    :param dunning_result:              Dunning result dict to display
    :param number_of_terms_to_display:  Number of terms for each corpus to display
    :param corpus1_display_name:        Name of corpus 1 (e.g. "Female Authors")
    :param corpus2_display_name:        Name of corpus 2 (e.g. "Male Authors")
    :param part_of_speech_to_include:   e.g. 'adjectives', or 'verbs'
    :return:
    """

    pos_names_to_tags = {
        'adjectives':   ['JJ', 'JJR', 'JJS'],
        'adverbs':      ['RB', 'RBR', 'RBS', 'WRB'],
        'verbs':        ['VB', 'VBD', 'VBG', 'VBN', 'VBP', 'VBZ'],
        'pronouns':     ['PRP', 'PRP$', 'WP', 'WP$']
    }
    if part_of_speech_to_include in pos_names_to_tags:
        part_of_speech_to_include = pos_names_to_tags[part_of_speech_to_include]

    if not corpus1_display_name:
        corpus1_display_name = 'Corpus 1'
    if not corpus2_display_name:
        corpus2_display_name = 'Corpus 2'

    headings = ['term', 'dunning', 'count_total', 'count_corp1', 'count_corp2', 'freq_total',
                'freq_corp1', 'freq_corp2']

    output = f'\nDisplaying Part of Speech: {part_of_speech_to_include}\n'
    for i, corpus_name in enumerate([corpus1_display_name, corpus2_display_name]):
        output += f'\nDunning Log-Likelihood results for {corpus_name}\n|'

        for heading in headings:
            heading = heading.replace('_corp1', ' ' + corpus1_display_name).replace('_corp2',
                                                                       ' ' + corpus2_display_name)
            output += ' {:19s}|'.format(heading)
        output += '\n' + 8 * 21 * '_' + '\n'

        reverse = True
        if i == 1: reverse = False
        sorted_results = sorted(dunning_result.items(), key=lambda x: x[1]['dunning'],
                                reverse=reverse)
        count_displayed = 0
        for result in sorted_results:
            if count_displayed == number_of_terms_to_display:
                break
            term = result[0]
            term_pos = nltk.pos_tag([term])[0][1]
            if part_of_speech_to_include and term_pos not in part_of_speech_to_include:
                continue

            output += '|  {:18s}|'.format(result[0])
            for heading in headings[1:]:

                if heading in ['freq_total', 'freq_corp1', 'freq_corp2']:
                    output += '  {:16.4f}% |'.format(result[1][heading] * 100)
                elif heading in ['dunning']:
                    output += '  {:17.2f} |'.format(result[1][heading])
                else:
                    output += '  {:17.0f} |'.format(result[1][heading])
            output += '\n'
            count_displayed += 1

    print(output)


def compare_word_association_in_corpus_analysis_dunning(word1, word2, corpus=None,
                                                        corpus_name=None):
    """
    Uses Dunning analysis to compare words associated with word1 vs words associated with word2 in
    the Corpus passed in as the parameter.  If a corpus and corpus_name are passsed in, then the
    analysis will use the corpus but name the file after corpus_name.  If no corpus is passed in but
    a corpus_name is, then the method will try to create a Corpus by corpus = Corpus(corpus_name).
    If neither a corpus nor a corpus_name is passed in, analysis is simply done on the Gutenberg
    corpus.
    :param word1: str
    :param word2: str
    :param corpus: Corpus
    :param corpus_name: str
    :return: dict
    """

    if corpus:
        if not corpus_name:
            corpus_name = corpus.corpus_name
    else:
        if not corpus_name:
            corpus_name = "gutenberg"
        corpus = Corpus(corpus_name)

    pickle_filename = f'dunning_{word1}_vs_{word2}_associated_words_{corpus_name}'
    try:
        results = load_pickle(pickle_filename)
    except IOError:
        try:
            pickle_filename = f'dunning_{word2}_vs_{word1}_associated_words_{corpus_name}'
            results = load_pickle(pickle_filename)
        except:
            word1_counter = Counter()
            word2_counter = Counter()
            for novel in corpus.novels:
                word1_counter.update(novel.words_associated(word1))
                word2_counter.update(novel.words_associated(word2))
            results = dunning_total(word1_counter, word2_counter,
                                    filename_to_pickle=pickle_filename)

    for group in [None, 'verbs', 'adjectives', 'pronouns', 'adverbs']:
        dunning_result_displayer(results, number_of_terms_to_display=50,
                                 part_of_speech_to_include=group)

    return results


def compare_word_association_between_corpus_analysis_dunning(word, corpus1=None, corpus1_name=None,
                                                             corpus2=None, corpus2_name=None, use_word_window=False, word_window=None):
    """
    Uses Dunning analysis to compare words associated with word between corpuses.  If a corpus and corpus_name are
    passsed in, then the analysis will use the corpus but name the file after corpus_name.  If no corpus is passed in but
    a corpus_name is, then the method will try to create a Corpus by corpus = Corpus(corpus_name).
    If neither a corpus nor a corpus_name is passed in, analysis is simply done on the Gutenberg
    corpus.

    :param word1: str
    :param corpus: Corpus
    :param corpus_name: str
    :return: dict
    """

    if corpus1:
        if not corpus1_name:
            corpus1_name = corpus1.corpus_name
    else:
        if not corpus1_name:
            corpus1_name = "gutenberg"
        corpus1 = Corpus(corpus1_name)

    if corpus2:
        if not corpus2_name:
            corpus2_name = corpus2.corpus_name
    else:
        if not corpus2_name:
            corpus2_name = "gutenberg"
        corpus2 = Corpus(corpus2_name)
    pickle_filename = (f'dunning_{word}_associated_words_{corpus1_name}_vs_{corpus2_name}_in_'
                       f'{corpus1.corpus_name}')
    if use_word_window:
        pickle_filename+= f'_word_window_{word_window}'
    try:
        results = load_pickle(pickle_filename)
    except IOError:
        print("Precalculated result not available. Running analysis now...")
        corpus1_counter = Counter()
        corpus2_counter = Counter()
        for novel in corpus1.novels:
            if use_word_window:
                get_word_windows(self, search_terms, window_size=word_window)
            else:
                corpus1_counter.update(novel.words_associated(word))
        for novel in corpus2.novels:
            if use_word_window:
                get_word_windows(self, search_terms, window_size=word_window)
            else:
                corpus2_counter.update(novel.words_associated(word))
        results = dunning_total(corpus1_counter, corpus2_counter,
                                filename_to_pickle=pickle_filename)

    for group in [None, 'verbs', 'adjectives', 'pronouns', 'adverbs']:
        dunning_result_displayer(results, number_of_terms_to_display=20,
                                 corpus1_display_name=f'{corpus1_name}. {word}',
                                 corpus2_display_name=f'{corpus2_name}. {word}',
                                 part_of_speech_to_include=group)

    return results


def male_VS_female_analysis_dunning(corpus_name, display_data = False):
    '''
    tests word distinctiveness of shared words between male and female corpora using dunning
    Prints out the most distinctive terms overall as well as grouped by verbs, adjectives etc.

    :return: dict
    '''


    # By default, try to load precomputed results. Only calculate if no stored results are
    # available.
    pickle_filename = f'dunning_male_vs_female_chars_{corpus_name}'
    try:
        results = load_pickle(pickle_filename)
    except IOError:

        c = Corpus(corpus_name)
        m_corpus = c.filter_by_gender('male')
        f_corpus = c.filter_by_gender('female')

        from collections import Counter
        wordcounter_male = Counter()
        wordcounter_female = Counter()

        for novel in m_corpus:
            wordcounter_male += novel.words_associated('he')

        for novel in f_corpus:
            wordcounter_female += novel.words_associated('he')


#        wordcounter_male = m_corpus.get_wordcount_counter()
#        wordcounter_female = f_corpus.get_wordcount_counter()
        results = dunning_total(wordcounter_male, wordcounter_female,
                                filename_to_pickle=pickle_filename)
    if display_data:
        for group in [None, 'verbs', 'adjectives', 'pronouns', 'adverbs']:
            dunning_result_displayer(results, number_of_terms_to_display=20,
                                     corpus1_display_name='Fem Author',
                                     corpus2_display_name='Male Author',
                                     part_of_speech_to_include=group)
    return results



def dunning_result_to_dict(dunning_result, number_of_terms_to_display=10,
                             part_of_speech_to_include=None):
    '''
    Receives a dictionary of results and returns a dictionary of the top
    number_of_terms_to_display most distinctive results for each corpus that have a part of speech
    matching part_of_speech_to_include
    :param dunning_result:              Dunning result dict that will be sorted through
    :param number_of_terms_to_display:  Number of terms for each corpus to display
    :param part_of_speech_to_include:   e.g. 'adjectives', or 'verbs'
    :return: dict
    '''

    pos_names_to_tags = {
        'adjectives': ['JJ', 'JJR', 'JJS'],
        'adverbs': ['RB', 'RBR', 'RBS', 'WRB'],
        'verbs': ['VB', 'VBD', 'VBG', 'VBN', 'VBP', 'VBZ'],
        'pronouns': ['PRP', 'PRP$', 'WP', 'WP$']
    }
    if part_of_speech_to_include in pos_names_to_tags:
        part_of_speech_to_include = pos_names_to_tags[part_of_speech_to_include]

    final_results_dict = {}

    reverse = True
    for i in range(2):
        sorted_results = sorted(dunning_result.items(), key=lambda x: x[1]['dunning'],
                                    reverse=reverse)
        count_displayed = 0
        for result in sorted_results:
            if count_displayed == number_of_terms_to_display:
                break
            term = result[0]
            term_pos = nltk.pos_tag([term])[0][1]
            if part_of_speech_to_include and term_pos not in part_of_speech_to_include:
                continue

            final_results_dict[result[0]]=result[1]
            count_displayed += 1
        reverse = False
    return final_results_dict



################################################
# Individual Analyses                          #
################################################


# Male Authors versus Female Authors
################################################

def male_vs_female_authors_analysis_dunning(corpus_name, display_results=False):
    '''
    tests word distinctiveness of shared words between male and female authors using dunning
    If called with display_results=True, prints out the most distinctive terms overall as well as
    grouped by verbs, adjectives etc.
    Returns a dict of all terms in the corpus mapped to the dunning data for each term

    :return:dict
    '''

    # By default, try to load precomputed results. Only calculate if no stored results are
    # available.
    pickle_filename = f'dunning_male_vs_female_authors_{corpus_name}'
    try:
        results = load_pickle(pickle_filename)
    except IOError:

        c = Corpus(corpus_name)
        m_corpus = c.filter_by_gender('male')
        f_corpus = c.filter_by_gender('female')
        wordcounter_male = m_corpus.get_wordcount_counter()
        wordcounter_female = f_corpus.get_wordcount_counter()
        results = dunning_total(wordcounter_female, wordcounter_male,
                                filename_to_pickle=pickle_filename)

    if display_results:
        for group in [None, 'verbs', 'adjectives', 'pronouns', 'adverbs']:
            dunning_result_displayer(results, number_of_terms_to_display=20,
                                     corpus1_display_name='Fem Author',
                                     corpus2_display_name='Male Author',
                                     part_of_speech_to_include=group)
    return results


# Male Characters versus Female Characters (words following 'he' versus words following 'she')
##############################################################################################

def he_vs_she_associations_analysis_dunning(corpus_name):
    """
    Uses Dunning analysis to compare words associated with 'he' vs words associated with 'she' in
    the Corpus passed in as the parameter.  The corpus_name parameter is if you want to name the file
    something other than Gutenberg (e.g. Gutenberg_female_authors)
    :param corpus_name: str
    """

    corpus = Corpus(corpus_name)
    pickle_filename = f'dunning_he_vs_she_associated_words_{corpus_name}'
    try:
        results = load_pickle(pickle_filename)
    except IOError:
        he_counter = Counter()
        she_counter = Counter()
        for novel in corpus.novels:
            he_counter.update(novel.words_associated("he"))
            she_counter.update(novel.words_associated("she"))
        results = dunning_total(she_counter, he_counter, filename_to_pickle=pickle_filename)

    for group in [None, 'verbs', 'adjectives', 'pronouns', 'adverbs']:
        dunning_result_displayer(results, number_of_terms_to_display=20,
                                 corpus1_display_name='she...',
                                 corpus2_display_name='he..',
                                 part_of_speech_to_include=group)


# Female characters as written by Male Authors versus Female Authors
####################################################################

def female_characters_author_gender_differences(corpus_name):
    """
    Compares how male authors versus female authors write female characters by looking at the words
    that follow 'she'

    :param corpus_name:
    :return:
    """
    male_corpus = Corpus(corpus_name).filter_by_gender('male')
    female_corpus = Corpus(corpus_name).filter_by_gender('female')
    compare_word_association_between_corpus_analysis_dunning(word='she',
            corpus1=female_corpus, corpus1_name='fem aut',
            corpus2=male_corpus,   corpus2_name='male aut')


# Male characters as written by Male Authors versus Female Authors
####################################################################

def male_characters_author_gender_differences(corpus_name):
    """
    Compares how male authors versus female authors write male characters by looking at the words
    that follow 'he'

    :param corpus_name:
    :return:
    """
    male_corpus = Corpus(corpus_name).filter_by_gender('male')
    female_corpus = Corpus(corpus_name).filter_by_gender('female')
    compare_word_association_between_corpus_analysis_dunning(word='he',
            corpus1=female_corpus, corpus1_name='female aut',
            corpus2=male_corpus,   corpus2_name='male aut')


# God as written by Male Authors versus Female Authors
####################################################################

def god_author_gender_differences(corpus_name):
    """
    Compares how male authors versus female authors refer to God by looking at the words
    that follow 'God'

    :param corpus_name:
    :return:
    """
    male_corpus = Corpus(corpus_name).filter_by_gender('male')
    female_corpus = Corpus(corpus_name).filter_by_gender('female')
    compare_word_association_between_corpus_analysis_dunning(word='God',
            corpus1=female_corpus, corpus1_name='female aut',
            corpus2=male_corpus,   corpus2_name='male aut')
def money_author_gender_differences(corpus_name):
    """
    Compares how male authors versus female authors refer to money by looking at the words
   before and after money'

    :param corpus_name:
    :return:
    """
    male_corpus = Corpus(corpus_name).filter_by_gender('male')
    female_corpus = Corpus(corpus_name).filter_by_gender('female')
    compare_word_association_between_corpus_analysis_dunning(word=['money','dollars', 'pounds', 'euros', 'dollar', 'pound','euro', 'wealth', 'income'],
            corpus1=female_corpus, corpus1_name='female aut',
            corpus2=male_corpus,   corpus2_name='male aut')


# America as written by Male Authors versus Female Authors
####################################################################

def america_author_gender_differences(corpus_name):
    """
    Compares how American male authors versus female authors refer to America by looking at the words
    that follow 'America'

    :param corpus_name:
    :return:
    """
    male_corpus = Corpus(corpus_name).filter_by_gender('male')
    female_corpus = Corpus(corpus_name).filter_by_gender('female')
    compare_word_association_between_corpus_analysis_dunning(word='America',
            corpus1=female_corpus, corpus1_name='female aut',
            corpus2=male_corpus,   corpus2_name='male aut')

if __name__ == '__main__':
    #### Uncomment any of the lines below to run one of the analyses.
    # male_vs_female_authors_analysis_dunning('gutenberg')
    # he_vs_she_associations_analysis_dunning('gutenberg')
    # female_characters_author_gender_differences('gutenberg')
    # male_characters_author_gender_differences('gutenberg')
    # god_author_gender_differences('gutenberg')
<<<<<<< HEAD
    money_author_gender_differences('gutenberg')
=======
    
    # dunning_result_to_dict(male_vs_female_authors_analysis_dunning('gutenberg'))

>>>>>>> 087c8ccd
    from dh_testers.testRunner import main_test
    main_test()
<|MERGE_RESOLUTION|>--- conflicted
+++ resolved
@@ -565,12 +565,8 @@
     # female_characters_author_gender_differences('gutenberg')
     # male_characters_author_gender_differences('gutenberg')
     # god_author_gender_differences('gutenberg')
-<<<<<<< HEAD
-    money_author_gender_differences('gutenberg')
-=======
-    
+    # money_author_gender_differences('gutenberg')
     # dunning_result_to_dict(male_vs_female_authors_analysis_dunning('gutenberg'))
 
->>>>>>> 087c8ccd
     from dh_testers.testRunner import main_test
     main_test()
