--- conflicted
+++ resolved
@@ -5,18 +5,13 @@
 from gender_novels.corpus import Corpus
 from gender_novels.novel import Novel
 import nltk
-<<<<<<< HEAD
-nltk.download('stopwords')
-import collections
 import math
 from operator import itemgetter
-from scipy.stats import chi2
-=======
 nltk.download('stopwords', quiet=True)
 #TODO: add prior two lines to setup, necessary to run
 import collections
+from scipy.stats import chi2
 from statistics import mean, median, mode
->>>>>>> daf4ada6
 from nltk.corpus import stopwords
 stop_words = set(stopwords.words('english'))
 
@@ -177,7 +172,6 @@
     plt.savefig(filepng, bbox_inches='tight')
     plt.savefig(filepdf, bbox_inches='tight')
 
-<<<<<<< HEAD
 def dunn_individual_word(total_words_m_corpus, total_words_f_corpus, wordcount_female,
                          wordcount_male):
 
@@ -257,18 +251,6 @@
 
 import unittest
 
-
-class Test(unittest.TestCase):
-    def test_dunning_total(self):
-        c = Corpus('sample_novels')
-        m_corpus = c.filter_by_gender('male')
-        f_corpus = c.filter_by_gender('female')
-        results = dunning_total(m_corpus, f_corpus)
-        print(results)
-
-if __name__ == '__main__':
-    unittest.main()
-=======
 def instance_dist(novel, word):
     """
     >>> from gender_novels import novel
@@ -302,6 +284,15 @@
                 count = 0
     return output
 
+
+
+class Test(unittest.TestCase):
+    def test_dunning_total(self):
+        c = Corpus('sample_novels')
+        m_corpus = c.filter_by_gender('male')
+        f_corpus = c.filter_by_gender('female')
+        results = dunning_total(m_corpus, f_corpus)
+        print(results)
+
 if __name__ == '__main__':
-    test_function()
->>>>>>> daf4ada6
+    unittest.main()
