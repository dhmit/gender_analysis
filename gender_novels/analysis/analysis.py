"""
This file is intended for individual analyses of the gender_novels project
"""

from gender_novels.corpus import Corpus
from gender_novels.novel import Novel
import nltk
import math
from operator import itemgetter
nltk.download('stopwords', quiet=True)
#TODO: add prior two lines to setup, necessary to run
import collections
from scipy.stats import chi2
from statistics import mean, median, mode
from nltk.corpus import stopwords
stop_words = set(stopwords.words('english'))

import numpy as np
<<<<<<< HEAD
import matplotlib.pyplot as plt
from more_itertools import windowed
=======
#import matplotlib.pyplot as plt
>>>>>>> c9b00654


def test_function():
    d = {"Austin": [.5, .5], "Elliot": [.8, .2], "Sam": [.14, .22]}
    display_gender_freq(d=d, title="he_she_freq")  # made up data that works


def get_count_words(novel, words):
    """
    Takes in novel, a Novel object, and words, a list of words to be counted.
    Returns a dictionary where the keys are the elements of 'words' list
    and the values are the numbers of occurences of the elements in the novel.
    N.B.: Not case-sensitive.
    >>> from gender_novels import novel
    >>> summary = "Hester was convicted of adultery. "
    >>> summary += "which made her very sad, and then Arthur was also sad, and everybody was "
    >>> summary += "sad and then Arthur died and it was very sad.  Sadness."
    >>> novel_metadata = {'author': 'Hawthorne, Nathaniel', 'title': 'Scarlet Letter',
    ...                   'corpus_name': 'sample_novels', 'date': '1850',
    ...                   'filename': None, 'text': summary}
    >>> scarlett = novel.Novel(novel_metadata)
    >>> get_count_words(scarlett, ["sad", "and"])
    {'sad': 4, 'and': 4}

    :param:words: a list of words to be counted in text
    :return: a dictionary where the key is the word and the value is the count
    """
    dic_word_counts = {}
    for word in words:
        dic_word_counts[word] = novel.get_count_of_word(word)
    return dic_word_counts


def get_comparative_word_freq(freqs):
    """
    Returns a dictionary of the frequency of words counted relative to each other.
    If frequency passed in is zero, returns zero

    :param freqs: dictionary
    :return: dictionary

    >>> from gender_novels import novel
    >>> novel_metadata = {'author': 'Hawthorne, Nathaniel', 'title': 'Scarlet Letter',
    ...                   'corpus_name': 'sample_novels', 'date': '1900',
    ...                   'filename': 'hawthorne_scarlet.txt'}
    >>> scarlet = novel.Novel(novel_metadata)
    >>> d = {'he':scarlet.get_word_freq('he'), 'she':scarlet.get_word_freq('she')}
    >>> d
    {'he': 0.007329554965683813, 'she': 0.005894731807638042}
    >>> x = get_comparative_word_freq(d)
    >>> x
    {'he': 0.554249547920434, 'she': 0.445750452079566}
    >>> d2 = {'he': 0, 'she': 0}
    >>> d2
    {'he': 0, 'she': 0}
    """

    total_freq = sum(freqs.values())
    comp_freqs = {}

    for k, v in freqs.items():
        try:
            freq = v / total_freq
        except ZeroDivisionError:
            freq = 0
        comp_freqs[k] = freq

    return comp_freqs


def get_counts_by_pos(freqs):
    """
    This functions returns a dictionary where each key is a part of speech tag (e.g. 'NN' for nouns)
    and the value is a counter object of words of that part of speech and their frequencies.
    It also filters out words like "is", "the". We used `nltk`'s stop words function for filtering.
    
    >>> get_counts_by_pos(collections.Counter({'baked':1,'chair':3,'swimming':4}))
    {'VBN': Counter({'baked': 1}), 'NN': Counter({'chair': 3}), 'VBG': Counter({'swimming': 4})}
    >>> get_counts_by_pos(collections.Counter({'is':10,'usually':7,'quietly':42}))
    {'RB': Counter({'quietly': 42, 'usually': 7})}

    :param freqs:
    :return:
    """

    sorted_words = {}
    # for each word in the counter
    for word in freqs.keys():
        # filter out if in nltk's list of stop words, e.g. is, the
        if word not in stop_words:
            # get its part of speech tag from nltk's pos_tag function
            tag = nltk.pos_tag([word])[0][1]
            # add that word to the counter object in the relevant dict entry
            if tag not in sorted_words.keys():
                sorted_words[tag] = collections.Counter({word:freqs[word]})
            else:
                sorted_words[tag].update({word:freqs[word]})
    return sorted_words

def display_gender_freq(d, title):
    """
    Takes in a dictionary sorted by author and gender frequencies, and a title.
    Outputs the resulting graph to 'visualizations/title.pdf' AND 'visualizations/title.png'
    dictionary format {"Author/Novel": [he_freq, she_freq]}

    Will scale to allow inputs of larger dictionaries with non-binary values

    :param d, title:
    :return:
    """
    he_val = []
    she_val = []
    authors = []

    for entry in d:
        authors.append(entry)
        he_val.append(d[entry][0])
        she_val.append(d[entry][1])

    fig, ax = plt.subplots()

    index = np.arange(len(d.keys()))
    bar_width = 0.35

    opacity = 0.4
    error_config = {'ecolor': '0.3'}

    he_val = tuple(he_val)
    she_val = tuple(she_val)
    authors = tuple(authors)

    rects1 = ax.bar(index, he_val, bar_width,
                    alpha=opacity, color='b',
                    error_kw=error_config,
                    label='He')

    rects2 = ax.bar(index + bar_width, she_val, bar_width,
                    alpha=opacity, color='r',
                    error_kw=error_config,
                    label='She')

    ax.set_xlabel('Authors')
    ax.set_ylabel('Frequency')
    ax.set_title('Gendered Pronouns by Author')
    ax.set_xticks(index + bar_width / 2)
    ax.set_xticklabels(authors)
    ax.legend()

    fig.tight_layout()
    #plt.show()
    filepng = "visualizations/" + title + ".png"
    filepdf = "visualizations/" + title + ".pdf"
    plt.savefig(filepng, bbox_inches='tight')
    plt.savefig(filepdf, bbox_inches='tight')

def dunn_individual_word(total_words_m_corpus, total_words_f_corpus, wordcount_female,
                         wordcount_male):

    '''
    applies dunning log likelihood to compare individual word usage in male and female corpus

    :param word: desired word to compare
    :param m_corpus: c.filter_by_gender('male')
    :param f_corpus: c. filter_by_gender('female')
    :return: log likelihoods and p value
        >>> total_words_m_corpus = 8648489
        >>> total_words_f_corpus = 8700765
        >>> wordcount_female = 1000
        >>> wordcount_male = 50
        >>> dunn_individual_word(total_words_m_corpus,total_words_f_corpus,wordcount_male,wordcount_female)

    '''

    #function implementation
    e1 = total_words_m_corpus * (wordcount_male + wordcount_female) / (total_words_m_corpus +
                                                                      total_words_f_corpus)
    e2 = total_words_m_corpus * (wordcount_male + wordcount_female) / (total_words_m_corpus
                                                                       +total_words_f_corpus)
    # print("e1 valaue: ", e1)
    # print("e2 value: ", e2)

    dunning_log_likelihood = 2 * (wordcount_male * math.log(wordcount_male / e1)) +2*(
        wordcount_female*math.log(wordcount_female/e2))

    # print(math.log10(wordcount_male / e1))  #WHY IS THIS VALUE ZERO??
    # print(math.log10(wordcount_female / e2))  #WHY IS THIS VALUE ZERO??


    if wordcount_male*math.log(wordcount_male/e1) < 0:
        dunning_log_likelihood = -dunning_log_likelihood

    #p = 1 - chi2.cdf(abs(dunning_log_likelihood),1)
    return dunning_log_likelihood

def dunning_total(m_corpus, f_corpus):
    '''
    goes through gendered corpora
    runs dunning_indiviidual on all words that are in BOTH corpora
    returns sorted dictionary of words and their dunning scores
    shows top 10 and lowest 10 words

    :return: dictionary of common word with dunning value and p value

         >>> c = Corpus('sample_novels')
         >>> m_corpus = c.filter_by_gender('male')
         >>> f_corpus = c.filter_by_gender('female')
         >>> dunning_total(m_corpus, f_corpus)
    '''
    wordcounter_male = m_corpus.get_wordcount_counter()
    wordcounter_female = f_corpus.get_wordcount_counter()

    totalmale_words = 0
    totalfemale_words = 0

    for male_word in wordcounter_male:
        totalmale_words += wordcounter_male[male_word]
    for female_word in wordcounter_female:
        totalfemale_words += wordcounter_female[female_word]

    dunning_result = {}
    for word in wordcounter_male:
        wordcount_male = wordcounter_male[word]
        if word in wordcounter_female:
            wordcount_female = wordcounter_female[word]
            dunning_result[word] = dunn_individual_word(totalmale_words,totalfemale_words,
                                                        wordcount_male,wordcount_female)
    dunning_result = sorted(dunning_result.items(), key = itemgetter(1))
    print(dunning_result)

    return dunning_result


import unittest

def instance_dist(novel, word):
    """
    Takes in a particular word, returns a list of distances between each instance of that word in the novel.
    >>> from gender_novels import novel
    >>> summary = "Hester was her convicted of adultery. "
    >>> summary += "which made her very sad, and then her Arthur was also sad, and her everybody was "
    >>> summary += "sad and then Arthur her died and it was very sad. her Sadness."
    >>> novel_metadata = {'author': 'Hawthorne, Nathaniel', 'title': 'Scarlet Letter',
    ...                   'corpus_name': 'sample_novels', 'date': '1966',
    ...                   'filename': None, 'text': summary}
    >>> scarlett = novel.Novel(novel_metadata)
    >>> instance_dist(scarlett, "her")
    [6, 5, 6, 7, 7]

    :param:novel to analyze, gendered word
    :return: list of distances between instances of gendered word

    """
    output = []
    count = 0
    start = False
    text = novel.get_tokenized_text()

    for e in text:
        if not start:
            if e == word:
                start = True
        else:
            count += 1
            if e == word:
                output.append(count)
                count = 0
    return output


<<<<<<< HEAD
def male_instance_dist(text):
    """
        Takes in a novel, returns a list of distances between each instance of a male pronoun in that novel
       >>> from gender_novels import novel
       >>> summary = "James was his convicted of adultery. "
       >>> summary += "which made him very sad, and then his Jane was also sad, and himself everybody was "
       >>> summary += "sad and then he died and it was very sad. His Sadness."
       >>> novel_metadata = {'author': 'Hawthorne, Nathaniel', 'title': 'Scarlet Letter',
       ...                   'corpus_name': 'sample_novels', 'date': '1966',
       ...                   'filename': None, 'text': summary}
       >>> scarlett = novel.Novel(novel_metadata)
       >>> male_instance_dist(scarlett)
       [6, 5, 6, 6, 7]

       :param:tokenized text of a novel
       :return: list of distances between instances of gendered word

       """
    output = []
    count = 0
    start = False
    words = ["his", "him", "he", "himself"]

    for e in text:
        e = e.lower()
        if not start:
            if e in words:
                start = True
        else:
            count += 1
            if e in words:
                output.append(count)
                count = 0
    return output


def female_instance_dist(text):
    """
        Takes in a novel, returns a list of distances between each instance of a female pronoun in that novel
       >>> from gender_novels import novel
       >>> summary = "James was her convicted of adultery. "
       >>> summary += "which made her very sad, and then she Arthur was also sad, and herself everybody was "
       >>> summary += "sad and then she died and it was very sad. Her Sadness."
       >>> novel_metadata = {'author': 'Hawthorne, Nathaniel', 'title': 'Scarlet Letter',
       ...                   'corpus_name': 'sample_novels', 'date': '1966',
       ...                   'filename': None, 'text': summary}
       >>> scarlett = novel.Novel(novel_metadata)
       >>> female_instance_dist(scarlett)
       [6, 5, 6, 6, 7]

       :param:tokenized text of a novel
       :return: list of distances between instances of gendered word

       """
    output = []
    count = 0
    start = False
    words = ["her", "hers", "she", "herself"]

    for e in text:
        e = e.lower()
        if not start:
            if e in words:
                start = True
        else:
            count += 1
            if e in words:
                output.append(count)
                count = 0
    return output


def find_male_adj(novel):
    """
        Takes in a novel, returns a list adjectives that appear within a window of 5 words around each male pronoun
       >>> from gender_novels import novel
       >>> summary = "James was convicted of adultery. "
       >>> summary += "he was a handsome guy, and everyone thought that he was so handsome, and everybody was "
       >>> summary += "sad and then he died a very handsome death. His Sadness."
       >>> novel_metadata = {'author': 'Hawthorne, Nathaniel', 'title': 'Scarlet Letter',
       ...                   'corpus_name': 'sample_novels', 'date': '1966',
       ...                   'filename': None, 'text': summary}
       >>> scarlett = novel.Novel(novel_metadata)
       >>> find_male_adj(scarlett)
       {'handsome': 3, 'sad': 1}

       :param:tokenized text of a novel
       :return: dictionary of adjectives that appear around male pronouns and the number of occurences

       """
    male_pronouns = ["his", "him", "he", "himself"]
    female_pronouns = ["her", "hers", "she", "herself"]
    text = novel.get_tokenized_text()
    output = {}

    distances = male_instance_dist(text)
    lower_window_bound = median(sorted(distances)[:int(len(distances)/2)])

    if not lower_window_bound >= 5:
        return "lower window bound less than 5"
    for l1, l2, l3, l4, l5, l6, l7, l8, l9, l10, l11 in windowed(text,11):
        l6 = l6.lower()
        if not l6 in male_pronouns:
            continue
        words = [l1, l2, l3, l4, l5, l6, l7, l8, l9, l10, l11]
        if bool(set(words) & set(female_pronouns)):
            continue
        for index, word in enumerate(words):
            words[index] = word.lower()
        tags = nltk.pos_tag(words)
        for tag_index, tag in enumerate(tags):
            if tags[tag_index][1] == "JJ":
                word = words[tag_index]
                if word in output.keys():
                    output[word] += 1
                else:
                    output[word] = 1
    return output


def find_female_adj(novel):
    """
        Takes in a novel, returns a list of distances between each instance of a male pronoun in that novel
       >>> from gender_novels import novel
       >>> summary = "Jane was convicted of adultery. "
       >>> summary += "she was a pretty gal, and everyone thought that she was very pretty, and everybody was "
       >>> summary += "sad and then she died a very pretty death. Her Sadness."
       >>> novel_metadata = {'author': 'Hawthorne, Nathaniel', 'title': 'Scarlet Letter',
       ...                   'corpus_name': 'sample_novels', 'date': '1966',
       ...                   'filename': None, 'text': summary}
       >>> scarlett = novel.Novel(novel_metadata)
       >>> find_female_adj(scarlett)
       {'pretty': 2, 'sad': 1}

       :param:tokenized text of a novel
       :return: list of distances between instances of gendered word

       """
    male_pronouns = ["his", "him", "he", "himself"]
    female_pronouns = ["her", "hers", "she", "herself"]
    text = novel.get_tokenized_text()
    output = {}

    distances = female_instance_dist(text)
    lower_window_bound = median(sorted(distances)[:int(len(distances) / 2)])

    if not lower_window_bound >= 5:
        return "lower window bound less than 5"
    for l1, l2, l3, l4, l5, l6, l7, l8, l9, l10, l11 in windowed(text, 11):
        l6 = l6.lower()
        if not l6 in female_pronouns:
            continue
        words = [l1, l2, l3, l4, l5, l6, l7, l8, l9, l10, l11]
        if bool(set(words) & set(male_pronouns)):
            continue
        for index, word in enumerate(words):
            words[index] = word.lower()
        tags = nltk.pos_tag(words)
        for tag_index, tag in enumerate(tags):
            if tags[tag_index][1] == "JJ":
                word = words[tag_index]
                if word in output.keys():
                    output[word] += 1
                else:
                    output[word] = 1
    return output

if __name__ == '__main__':
    test_function()
    print("loading corpus")
    corpus = Corpus('sample_novels')
    print("loading novel")
    novel = corpus._load_novels()[1]
    print(novel.author, novel.title, novel.word_count)
    print("running function")
    print(find_male_adj(novel))
=======

class Test(unittest.TestCase):
    def test_dunning_total(self):
        c = Corpus('sample_novels')
        m_corpus = c.filter_by_gender('male')
        f_corpus = c.filter_by_gender('female')
        results = dunning_total(m_corpus, f_corpus)
        print(results)

if __name__ == '__main__':
    unittest.main()
>>>>>>> c9b00654
<|MERGE_RESOLUTION|>--- conflicted
+++ resolved
@@ -16,12 +16,9 @@
 stop_words = set(stopwords.words('english'))
 
 import numpy as np
-<<<<<<< HEAD
 import matplotlib.pyplot as plt
 from more_itertools import windowed
-=======
 #import matplotlib.pyplot as plt
->>>>>>> c9b00654
 
 
 def test_function():
@@ -290,30 +287,28 @@
                 count = 0
     return output
 
-
-<<<<<<< HEAD
-def male_instance_dist(text):
-    """
-        Takes in a novel, returns a list of distances between each instance of a male pronoun in that novel
-       >>> from gender_novels import novel
-       >>> summary = "James was his convicted of adultery. "
-       >>> summary += "which made him very sad, and then his Jane was also sad, and himself everybody was "
-       >>> summary += "sad and then he died and it was very sad. His Sadness."
-       >>> novel_metadata = {'author': 'Hawthorne, Nathaniel', 'title': 'Scarlet Letter',
-       ...                   'corpus_name': 'sample_novels', 'date': '1966',
-       ...                   'filename': None, 'text': summary}
-       >>> scarlett = novel.Novel(novel_metadata)
-       >>> male_instance_dist(scarlett)
-       [6, 5, 6, 6, 7]
-
-       :param:tokenized text of a novel
-       :return: list of distances between instances of gendered word
-
-       """
+def pronoun_instance_dist(novel, words):
+    """
+        Takes in a novel and list of gender pronouns, returns a list of distances between each
+        instance of a pronoun in that novel
+        >>> from gender_novels import novel
+        >>> summary = "James was his convicted of adultery. "
+        >>> summary += "which made him very sad, and then his Jane was also sad, and himself everybody was "
+        >>> summary += "sad and then he died and it was very sad. His Sadness."
+        >>> novel_metadata = {'author': 'Hawthorne, Nathaniel', 'title': 'Scarlet Letter',
+        ...                   'corpus_name': 'sample_novels', 'date': '1966',
+        ...                   'filename': None, 'text': summary}
+        >>> scarlett = novel.Novel(novel_metadata)
+        >>> pronoun_instance_dist(scarlett, ["his", "him", "he", "himself"])
+        [6, 5, 6, 6, 7]
+
+        :param:novel
+        :return: list of distances between instances of pronouns
+    """
+    text = novel.get_tokenized_text()
     output = []
     count = 0
     start = False
-    words = ["his", "him", "he", "himself"]
 
     for e in text:
         e = e.lower()
@@ -327,8 +322,26 @@
                 count = 0
     return output
 
-
-def female_instance_dist(text):
+def male_instance_dist(novel):
+    """
+        Takes in a novel, returns a list of distances between each instance of a female pronoun in that novel
+       >>> from gender_novels import novel
+       >>> summary = "James was his convicted of adultery. "
+       >>> summary += "which made him very sad, and then he Arthur was also sad, and himself everybody was "
+       >>> summary += "sad and then he died and it was very sad. His Sadness."
+       >>> novel_metadata = {'author': 'Hawthorne, Nathaniel', 'title': 'Scarlet Letter',
+       ...                   'corpus_name': 'sample_novels', 'date': '1966',
+       ...                   'filename': None, 'text': summary}
+       >>> scarlett = novel.Novel(novel_metadata)
+       >>> male_instance_dist(scarlett)
+       [6, 5, 6, 6, 7]
+
+       :param: novel
+       :return: list of distances between instances of gendered word
+    """
+    return pronoun_instance_dist(novel, ["his", "him", "he", "himself"])
+
+def female_instance_dist(novel):
     """
         Takes in a novel, returns a list of distances between each instance of a female pronoun in that novel
        >>> from gender_novels import novel
@@ -342,62 +355,50 @@
        >>> female_instance_dist(scarlett)
        [6, 5, 6, 6, 7]
 
-       :param:tokenized text of a novel
+       :param: novel
        :return: list of distances between instances of gendered word
-
-       """
-    output = []
-    count = 0
-    start = False
-    words = ["her", "hers", "she", "herself"]
-
-    for e in text:
-        e = e.lower()
-        if not start:
-            if e in words:
-                start = True
-        else:
-            count += 1
-            if e in words:
-                output.append(count)
-                count = 0
-    return output
-
-
-def find_male_adj(novel):
-    """
-        Takes in a novel, returns a list adjectives that appear within a window of 5 words around each male pronoun
-       >>> from gender_novels import novel
-       >>> summary = "James was convicted of adultery. "
-       >>> summary += "he was a handsome guy, and everyone thought that he was so handsome, and everybody was "
-       >>> summary += "sad and then he died a very handsome death. His Sadness."
-       >>> novel_metadata = {'author': 'Hawthorne, Nathaniel', 'title': 'Scarlet Letter',
-       ...                   'corpus_name': 'sample_novels', 'date': '1966',
-       ...                   'filename': None, 'text': summary}
-       >>> scarlett = novel.Novel(novel_metadata)
-       >>> find_male_adj(scarlett)
-       {'handsome': 3, 'sad': 1}
-
-       :param:tokenized text of a novel
-       :return: dictionary of adjectives that appear around male pronouns and the number of occurences
-
-       """
-    male_pronouns = ["his", "him", "he", "himself"]
-    female_pronouns = ["her", "hers", "she", "herself"]
+    """
+    return pronoun_instance_dist(novel, ["her", "hers", "she", "herself"])
+
+def find_gender_adj(novel, female):
+    """
+        Takes in a novel and boolean indicating gender, returns a list of adjectives that appear within
+        a window of 5 words around each male pronoun
+        >>> from gender_novels import novel
+        >>> summary = "James was convicted of adultery. "
+        >>> summary += "he was a handsome guy, and everyone thought that he was so handsome, and everybody was "
+        >>> summary += "sad and then he died a very handsome death. His Sadness."
+        >>> novel_metadata = {'author': 'Hawthorne, Nathaniel', 'title': 'Scarlet Letter',
+        ...                   'corpus_name': 'sample_novels', 'date': '1966',
+        ...                   'filename': None, 'text': summary}
+        >>> scarlett = novel.Novel(novel_metadata)
+        >>> find_gender_adj(scarlett, False)
+        {'handsome': 3, 'sad': 1}
+
+        :param:novel, boolean indicating whether to search for female adjectives (true) or male adj (false)
+        :return: dictionary of adjectives that appear around male pronouns and the number of occurences
+    """
+    output = {}
     text = novel.get_tokenized_text()
-    output = {}
-
-    distances = male_instance_dist(text)
-    lower_window_bound = median(sorted(distances)[:int(len(distances)/2)])
+
+    if female:
+        distances = female_instance_dist(novel)
+        pronouns1 = ["her", "hers", "she", "herself"]
+        pronouns2 = ["his", "him", "he", "himself"]
+    else:
+        distances = male_instance_dist(novel)
+        pronouns1 = ["his", "him", "he", "himself"]
+        pronouns2 = ["her", "hers", "she", "herself"]
+    lower_window_bound = median(sorted(distances)[:int(len(distances) / 2)])
 
     if not lower_window_bound >= 5:
         return "lower window bound less than 5"
-    for l1, l2, l3, l4, l5, l6, l7, l8, l9, l10, l11 in windowed(text,11):
+    for l1, l2, l3, l4, l5, l6, l7, l8, l9, l10, l11 in windowed(text, 11):
         l6 = l6.lower()
-        if not l6 in male_pronouns:
+        if not l6 in pronouns1:
             continue
         words = [l1, l2, l3, l4, l5, l6, l7, l8, l9, l10, l11]
-        if bool(set(words) & set(female_pronouns)):
+        if bool(set(words) & set(pronouns2)):
             continue
         for index, word in enumerate(words):
             words[index] = word.lower()
@@ -412,52 +413,44 @@
     return output
 
 
+def find_male_adj(novel):
+    """
+        Takes in a novel, returns a list of adjectives that appear within a window of 5 words around each male pronoun
+       >>> from gender_novels import novel
+       >>> summary = "James was convicted of adultery. "
+       >>> summary += "he was a handsome guy, and everyone thought that he was so handsome, and everybody was "
+       >>> summary += "sad and then he died a very handsome death. His Sadness."
+       >>> novel_metadata = {'author': 'Hawthorne, Nathaniel', 'title': 'Scarlet Letter',
+       ...                   'corpus_name': 'sample_novels', 'date': '1966',
+       ...                   'filename': None, 'text': summary}
+       >>> scarlett = novel.Novel(novel_metadata)
+       >>> find_male_adj(scarlett)
+       {'handsome': 3, 'sad': 1}
+
+       :param:novel
+       :return: dictionary of adjectives that appear around male pronouns and the number of occurences
+    """
+    return find_gender_adj(novel, False)
+
 def find_female_adj(novel):
     """
-        Takes in a novel, returns a list of distances between each instance of a male pronoun in that novel
+        Takes in a novel, returns a list of adjectives that appear within a window of 5 words around each female pronoun
        >>> from gender_novels import novel
        >>> summary = "Jane was convicted of adultery. "
-       >>> summary += "she was a pretty gal, and everyone thought that she was very pretty, and everybody was "
-       >>> summary += "sad and then she died a very pretty death. Her Sadness."
+       >>> summary += "she was a beautiful gal, and everyone thought that she was very beautiful, and everybody was "
+       >>> summary += "sad and then she died. Everyone agreed that she was a beautiful corpse that deserved peace."
        >>> novel_metadata = {'author': 'Hawthorne, Nathaniel', 'title': 'Scarlet Letter',
        ...                   'corpus_name': 'sample_novels', 'date': '1966',
        ...                   'filename': None, 'text': summary}
        >>> scarlett = novel.Novel(novel_metadata)
        >>> find_female_adj(scarlett)
-       {'pretty': 2, 'sad': 1}
-
-       :param:tokenized text of a novel
-       :return: list of distances between instances of gendered word
+       {'beautiful': 3, 'sad': 1}
+
+       :param:novel
+       :return: dictionary of adjectives that appear around female pronouns and the number of occurences
 
        """
-    male_pronouns = ["his", "him", "he", "himself"]
-    female_pronouns = ["her", "hers", "she", "herself"]
-    text = novel.get_tokenized_text()
-    output = {}
-
-    distances = female_instance_dist(text)
-    lower_window_bound = median(sorted(distances)[:int(len(distances) / 2)])
-
-    if not lower_window_bound >= 5:
-        return "lower window bound less than 5"
-    for l1, l2, l3, l4, l5, l6, l7, l8, l9, l10, l11 in windowed(text, 11):
-        l6 = l6.lower()
-        if not l6 in female_pronouns:
-            continue
-        words = [l1, l2, l3, l4, l5, l6, l7, l8, l9, l10, l11]
-        if bool(set(words) & set(male_pronouns)):
-            continue
-        for index, word in enumerate(words):
-            words[index] = word.lower()
-        tags = nltk.pos_tag(words)
-        for tag_index, tag in enumerate(tags):
-            if tags[tag_index][1] == "JJ":
-                word = words[tag_index]
-                if word in output.keys():
-                    output[word] += 1
-                else:
-                    output[word] = 1
-    return output
+    return find_gender_adj(novel, True)
 
 if __name__ == '__main__':
     test_function()
@@ -468,7 +461,6 @@
     print(novel.author, novel.title, novel.word_count)
     print("running function")
     print(find_male_adj(novel))
-=======
 
 class Test(unittest.TestCase):
     def test_dunning_total(self):
@@ -480,4 +472,3 @@
 
 if __name__ == '__main__':
     unittest.main()
->>>>>>> c9b00654
