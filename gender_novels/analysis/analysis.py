"""
This file is intended for individual analyses of the gender_novels project
"""

from gender_novels.corpus import Corpus
import nltk
import math
from operator import itemgetter
nltk.download('stopwords', quiet=True)
# TODO: add prior two lines to setup, necessary to run
import collections
from scipy.stats import chi2
from statistics import mean, median, mode
from nltk.corpus import stopwords
stop_words = set(stopwords.words('english'))

import numpy as np
import matplotlib.pyplot as plt
<<<<<<< HEAD
from more_itertools import windowed
import unittest
#import matplotlib.pyplot as plt
=======
import seaborn as sns
sns.set()
sns.palplot(sns.color_palette(palette="pastel"))
>>>>>>> ed603a89


def test_function():
    d = {"Austin": [.5, .5], "Elliot": [.8, .2], "Sam": [.14, .22]}
    display_gender_freq(d=d, title="he_she_freq")  # made up data that works


def get_count_words(novel, words):
    """
    Takes in novel, a Novel object, and words, a list of words to be counted.
    Returns a dictionary where the keys are the elements of 'words' list
    and the values are the numbers of occurences of the elements in the novel.
    N.B.: Not case-sensitive.
    >>> from gender_novels import novel
    >>> summary = "Hester was convicted of adultery. "
    >>> summary += "which made her very sad, and then Arthur was also sad, and everybody was "
    >>> summary += "sad and then Arthur died and it was very sad.  Sadness."
    >>> novel_metadata = {'author': 'Hawthorne, Nathaniel', 'title': 'Scarlet Letter',
    ...                   'corpus_name': 'sample_novels', 'date': '1850',
    ...                   'filename': None, 'text': summary}
    >>> scarlett = novel.Novel(novel_metadata)
    >>> get_count_words(scarlett, ["sad", "and"])
    {'sad': 4, 'and': 4}

    :param:words: a list of words to be counted in text
    :return: a dictionary where the key is the word and the value is the count
    """
    dic_word_counts = {}
    for word in words:
        dic_word_counts[word] = novel.get_count_of_word(word)
    return dic_word_counts


def get_comparative_word_freq(freqs):
    """
    Returns a dictionary of the frequency of words counted relative to each other.
    If frequency passed in is zero, returns zero

    :param freqs: dictionary
    :return: dictionary

    >>> from gender_novels import novel
    >>> novel_metadata = {'author': 'Hawthorne, Nathaniel', 'title': 'Scarlet Letter',
    ...                   'corpus_name': 'sample_novels', 'date': '1900',
    ...                   'filename': 'hawthorne_scarlet.txt'}
    >>> scarlet = novel.Novel(novel_metadata)
    >>> d = {'he':scarlet.get_word_freq('he'), 'she':scarlet.get_word_freq('she')}
    >>> d
    {'he': 0.007329554965683813, 'she': 0.005894731807638042}
    >>> x = get_comparative_word_freq(d)
    >>> x
    {'he': 0.554249547920434, 'she': 0.445750452079566}
    >>> d2 = {'he': 0, 'she': 0}
    >>> d2
    {'he': 0, 'she': 0}
    """

    total_freq = sum(freqs.values())
    comp_freqs = {}

    for k, v in freqs.items():
        try:
            freq = v / total_freq
        except ZeroDivisionError:
            freq = 0
        comp_freqs[k] = freq

    return comp_freqs


def get_counts_by_pos(freqs):
    """
    This functions returns a dictionary where each key is a part of speech tag (e.g. 'NN' for nouns)
    and the value is a counter object of words of that part of speech and their frequencies.
    It also filters out words like "is", "the". We used `nltk`'s stop words function for filtering.
    
    >>> get_counts_by_pos(collections.Counter({'baked':1,'chair':3,'swimming':4}))
    {'VBN': Counter({'baked': 1}), 'NN': Counter({'chair': 3}), 'VBG': Counter({'swimming': 4})}
    >>> get_counts_by_pos(collections.Counter({'is':10,'usually':7,'quietly':42}))
    {'RB': Counter({'quietly': 42, 'usually': 7})}

    :param freqs:
    :return:
    """

    sorted_words = {}
    # for each word in the counter
    for word in freqs.keys():
        # filter out if in nltk's list of stop words, e.g. is, the
        if word not in stop_words:
            # get its part of speech tag from nltk's pos_tag function
            tag = nltk.pos_tag([word])[0][1]
            # add that word to the counter object in the relevant dict entry
            if tag not in sorted_words.keys():
                sorted_words[tag] = collections.Counter({word:freqs[word]})
            else:
                sorted_words[tag].update({word: freqs[word]})
    return sorted_words


def display_gender_freq(d, title):
    """
    Takes in a dictionary sorted by author and gender frequencies, and a title.
    Outputs the resulting graph to 'visualizations/title.pdf' AND 'visualizations/title.png'

    dictionary format {"Author/Novel": [he_freq, she_freq]}

    Will scale to allow inputs of larger dictionaries with non-binary values

    :param d, title:
    :return:
    """
    he_val = []
    she_val = []
    authors = []

    for entry in d:
        authors.append(entry)
        he_val.append(d[entry][0])
        she_val.append(d[entry][1])

    fig, ax = plt.subplots()
    plt.ylim(0, 1)

    index = np.arange(len(d.keys()))
    bar_width = 0.35

    he_val = tuple(he_val)
    she_val = tuple(she_val)
    authors = tuple(authors)

    rects1 = ax.bar(index, he_val, bar_width, color='cyan', label='He')

    rects2 = ax.bar(index + bar_width, she_val, bar_width, color='plum', label='She')

    ax.set_xlabel('Authors')
    ax.set_ylabel('Frequency')
    ax.set_title('Gendered Pronouns by Author')
    ax.set_xticks(index + bar_width / 2)
    plt.xticks(fontsize=8, rotation=90)
    ax.set_xticklabels(authors)
    ax.legend()

    fig.tight_layout()
    filepng = "visualizations/he_she_freq" + title + ".png"
    filepdf = "visualizations/he_she_freq" + title + ".pdf"
    plt.savefig(filepng, bbox_inches='tight')
    plt.savefig(filepdf, bbox_inches='tight')


def run_gender_freq(corpus):
    """
    Runs a program that uses the gender frequency analysis on all novels existing in a given
    corpus, and outputs the data as graphs
    :param corpus:
    :return:
    """
    novels = corpus._load_novels()
    c = len(novels)
    loops = c//10 + 1

    num = 0

    while num < loops:
        dictionary = {}
        for novel in novels[num * 10: min(c, num * 10 + 9)]:
            d = {'he': novel.get_word_freq('he'), 'she': novel.get_word_freq('she')}
            d = get_comparative_word_freq(d)
            lst = [d["he"], d["she"]]
            book = novel.title[0:20] + "\n" + novel.author
            dictionary[book] = lst
        display_gender_freq(dictionary, str(num))
        num += 1


def dunn_individual_word(total_words_m_corpus, total_words_f_corpus, wordcount_female,
                         wordcount_male):

    '''
    applies dunning log likelihood to compare individual word usage in male and female corpus

    :param word: desired word to compare
    :param m_corpus: c.filter_by_gender('male')
    :param f_corpus: c. filter_by_gender('female')
    :return: log likelihoods and p value
        >>> total_words_m_corpus = 8648489
        >>> total_words_f_corpus = 8700765
        >>> wordcount_female = 1000
        >>> wordcount_male = 50
        >>> dunn_individual_word(total_words_m_corpus,total_words_f_corpus,wordcount_male,wordcount_female)

    '''

    #function implementation
    e1 = total_words_m_corpus * (wordcount_male + wordcount_female) / (total_words_m_corpus +
                                                                      total_words_f_corpus)
    e2 = total_words_m_corpus * (wordcount_male + wordcount_female) / (total_words_m_corpus
                                                                       +total_words_f_corpus)
    # print("e1 valaue: ", e1)
    # print("e2 value: ", e2)

    dunning_log_likelihood = 2 * (wordcount_male * math.log(wordcount_male / e1)) +2*(
        wordcount_female*math.log(wordcount_female/e2))

    # print(math.log10(wordcount_male / e1))  #WHY IS THIS VALUE ZERO??
    # print(math.log10(wordcount_female / e2))  #WHY IS THIS VALUE ZERO??


    if wordcount_male*math.log(wordcount_male/e1) < 0:
        dunning_log_likelihood = -dunning_log_likelihood

    #p = 1 - chi2.cdf(abs(dunning_log_likelihood),1)
    return dunning_log_likelihood

def dunning_total(m_corpus, f_corpus):
    '''
    goes through gendered corpora
    runs dunning_indiviidual on all words that are in BOTH corpora
    returns sorted dictionary of words and their dunning scores
    shows top 10 and lowest 10 words

    :return: dictionary of common word with dunning value and p value

         >>> c = Corpus('sample_novels')
         >>> m_corpus = c.filter_by_gender('male')
         >>> f_corpus = c.filter_by_gender('female')
         >>> dunning_total(m_corpus, f_corpus)
    '''
    wordcounter_male = m_corpus.get_wordcount_counter()
    wordcounter_female = f_corpus.get_wordcount_counter()

    totalmale_words = 0
    totalfemale_words = 0

    for male_word in wordcounter_male:
        totalmale_words += wordcounter_male[male_word]
    for female_word in wordcounter_female:
        totalfemale_words += wordcounter_female[female_word]

    dunning_result = {}
    for word in wordcounter_male:
        wordcount_male = wordcounter_male[word]
        if word in wordcounter_female:
            wordcount_female = wordcounter_female[word]
            dunning_result[word] = dunn_individual_word(totalmale_words,totalfemale_words,
                                                        wordcount_male,wordcount_female)
    dunning_result = sorted(dunning_result.items(), key = itemgetter(1))
    print(dunning_result)

    return dunning_result


<<<<<<< HEAD
=======
import unittest


>>>>>>> ed603a89
def instance_dist(novel, word):
    """
    Takes in a particular word, returns a list of distances between each instance of that word in the novel.
    >>> from gender_novels import novel
    >>> summary = "Hester was her convicted of adultery. "
    >>> summary += "which made her very sad, and then her Arthur was also sad, and her everybody was "
    >>> summary += "sad and then Arthur her died and it was very sad. her Sadness."
    >>> novel_metadata = {'author': 'Hawthorne, Nathaniel', 'title': 'Scarlet Letter',
    ...                   'corpus_name': 'sample_novels', 'date': '1966',
    ...                   'filename': None, 'text': summary}
    >>> scarlett = novel.Novel(novel_metadata)
    >>> instance_dist(scarlett, "her")
    [6, 5, 6, 7, 7]

    :param:novel to analyze, gendered word
    :return: list of distances between instances of gendered word

    """
    output = []
    count = 0
    start = False
    text = novel.get_tokenized_text()

    for e in text:
        if not start:
            if e == word:
                start = True
        else:
            count += 1
            if e == word:
                output.append(count)
                count = 0
    return output


<<<<<<< HEAD
def pronoun_instance_dist(novel, words):
    """
        Takes in a novel and list of gender pronouns, returns a list of distances between each
        instance of a pronoun in that novel
        >>> from gender_novels import novel
        >>> summary = "James was his convicted of adultery. "
        >>> summary += "which made him very sad, and then his Jane was also sad, and himself everybody was "
        >>> summary += "sad and then he died and it was very sad. His Sadness."
        >>> novel_metadata = {'author': 'Hawthorne, Nathaniel', 'title': 'Scarlet Letter',
        ...                   'corpus_name': 'sample_novels', 'date': '1966',
        ...                   'filename': None, 'text': summary}
        >>> scarlett = novel.Novel(novel_metadata)
        >>> pronoun_instance_dist(scarlett, ["his", "him", "he", "himself"])
        [6, 5, 6, 6, 7]

        :param:novel
        :return: list of distances between instances of pronouns
    """
    text = novel.get_tokenized_text()
    output = []
    count = 0
    start = False

    for e in text:
        e = e.lower()
        if not start:
            if e in words:
                start = True
        else:
            count += 1
            if e in words:
                output.append(count)
                count = 0
    return output


def male_instance_dist(novel):
    """
        Takes in a novel, returns a list of distances between each instance of a female pronoun in that novel
       >>> from gender_novels import novel
       >>> summary = "James was his convicted of adultery. "
       >>> summary += "which made him very sad, and then he Arthur was also sad, and himself everybody was "
       >>> summary += "sad and then he died and it was very sad. His Sadness."
       >>> novel_metadata = {'author': 'Hawthorne, Nathaniel', 'title': 'Scarlet Letter',
       ...                   'corpus_name': 'sample_novels', 'date': '1966',
       ...                   'filename': None, 'text': summary}
       >>> scarlett = novel.Novel(novel_metadata)
       >>> male_instance_dist(scarlett)
       [6, 5, 6, 6, 7]

       :param: novel
       :return: list of distances between instances of gendered word
    """
    return pronoun_instance_dist(novel, ["his", "him", "he", "himself"])


def female_instance_dist(novel):
    """
        Takes in a novel, returns a list of distances between each instance of a female pronoun in that novel
       >>> from gender_novels import novel
       >>> summary = "James was her convicted of adultery. "
       >>> summary += "which made her very sad, and then she Arthur was also sad, and herself everybody was "
       >>> summary += "sad and then she died and it was very sad. Her Sadness."
       >>> novel_metadata = {'author': 'Hawthorne, Nathaniel', 'title': 'Scarlet Letter',
       ...                   'corpus_name': 'sample_novels', 'date': '1966',
       ...                   'filename': None, 'text': summary}
       >>> scarlett = novel.Novel(novel_metadata)
       >>> female_instance_dist(scarlett)
       [6, 5, 6, 6, 7]

       :param: novel
       :return: list of distances between instances of gendered word
    """
    return pronoun_instance_dist(novel, ["her", "hers", "she", "herself"])


def find_gender_adj(novel, female):
    """
        Takes in a novel and boolean indicating gender, returns a dictionary of adjectives that appear within
        a window of 5 words around each male pronoun
        >>> from gender_novels import novel
        >>> summary = "James was convicted of adultery. "
        >>> summary += "he was a handsome guy, and everyone thought that he was so handsome, and everybody was "
        >>> summary += "sad and then he died a very handsome death. His Sadness."
        >>> novel_metadata = {'author': 'Hawthorne, Nathaniel', 'title': 'Scarlet Letter',
        ...                   'corpus_name': 'sample_novels', 'date': '1966',
        ...                   'filename': None, 'text': summary}
        >>> scarlett = novel.Novel(novel_metadata)
        >>> find_gender_adj(scarlett, False)
        {'handsome': 3, 'sad': 1}

        :param:novel, boolean indicating whether to search for female adjectives (true) or male adj (false)
        :return: dictionary of adjectives that appear around male pronouns and the number of occurences
    """
    output = {}
    text = novel.get_tokenized_text()

    if female:
        distances = female_instance_dist(novel)
        pronouns1 = ["her", "hers", "she", "herself"]
        pronouns2 = ["his", "him", "he", "himself"]
    else:
        distances = male_instance_dist(novel)
        pronouns1 = ["his", "him", "he", "himself"]
        pronouns2 = ["her", "hers", "she", "herself"]
    lower_window_bound = median(sorted(distances)[:int(len(distances) / 2)])

    if not lower_window_bound >= 5:
        return "lower window bound less than 5"
    for l1, l2, l3, l4, l5, l6, l7, l8, l9, l10, l11 in windowed(text, 11):
        l6 = l6.lower()
        if not l6 in pronouns1:
            continue
        words = [l1, l2, l3, l4, l5, l6, l7, l8, l9, l10, l11]
        if bool(set(words) & set(pronouns2)):
            continue
        for index, word in enumerate(words):
            words[index] = word.lower()
        tags = nltk.pos_tag(words)
        for tag_index, tag in enumerate(tags):
            if tags[tag_index][1] == "JJ":
                word = words[tag_index]
                if word in output.keys():
                    output[word] += 1
                else:
                    output[word] = 1
    return output


def find_male_adj(novel):
    """
        Takes in a novel, returns a dictionary of adjectives that appear within a window of 5 words around each male pronoun
       >>> from gender_novels import novel
       >>> summary = "James was convicted of adultery. "
       >>> summary += "he was a handsome guy, and everyone thought that he was so handsome, and everybody was "
       >>> summary += "sad and then he died a very handsome death. His Sadness."
       >>> novel_metadata = {'author': 'Hawthorne, Nathaniel', 'title': 'Scarlet Letter',
       ...                   'corpus_name': 'sample_novels', 'date': '1966',
       ...                   'filename': None, 'text': summary}
       >>> scarlett = novel.Novel(novel_metadata)
       >>> find_male_adj(scarlett)
       {'handsome': 3, 'sad': 1}

       :param:novel
       :return: dictionary of adjectives that appear around male pronouns and the number of occurences
    """
    return find_gender_adj(novel, False)


def find_female_adj(novel):
    """
        Takes in a novel, returns a dictionary of adjectives that appear within a window of 5 words around each female pronoun
       >>> from gender_novels import novel
       >>> summary = "Jane was convicted of adultery. "
       >>> summary += "she was a beautiful gal, and everyone thought that she was very beautiful, and everybody was "
       >>> summary += "sad and then she died. Everyone agreed that she was a beautiful corpse that deserved peace."
       >>> novel_metadata = {'author': 'Hawthorne, Nathaniel', 'title': 'Scarlet Letter',
       ...                   'corpus_name': 'sample_novels', 'date': '1966',
       ...                   'filename': None, 'text': summary}
       >>> scarlett = novel.Novel(novel_metadata)
       >>> find_female_adj(scarlett)
       {'beautiful': 3, 'sad': 1}

       :param:novel
       :return: dictionary of adjectives that appear around female pronouns and the number of occurences

       """
    return find_gender_adj(novel, True)

if __name__ == '__main__':
    test_function()
    print("loading corpus")
    corpus = Corpus('sample_novels')
    print("loading novel")
    novel = corpus._load_novels()[15]
    print(novel.author, novel.title, novel.word_count)
    print("running function")
    result = find_male_adj(novel)
    output = []
    for key in result.keys():
        output.append((result[key], key))
    print(sorted(output, reverse=True))
=======
def process_medians(helst, shelst, authlst):
    """
    >>> medians_he = [12, 130, 0, 12, 314, 18, 15, 12, 123]
    >>> medians_she = [123, 52, 12, 345, 0,  13, 214, 12, 23]
    >>> books = ["a", "b", "c", "d", "e", "f", "g", "h", "i"]
    >>> process_medians(helst=medians_he, shelst=medians_she, authlst=books)
    {'he': [0, 2.5, 0, 1.3846153846153846, 0, 1.0, 5.3478260869565215], 'she': [10.25, 0, 28.75,
    0, 14.266666666666667, 0, 0], 'book': ['a', 'b', 'd', 'f', 'g', 'h', 'i']}

    :param helst:
    :param shelst:
    :param authlst:
    :return: a dictionary sorted as so {
                                        "he":[ratio of he to she if >= 1, else 0],
                                        "she":[ratio of she to he if > 1, else 0]
                                        "book":[lst of book authors]
                                       }
    """
    d = {"he": [], "she": [], "book": []}
    for num in range(len(helst)):
        if helst[num] > 0 and shelst[num] > 0:
            res = helst[num] - shelst[num]
            if res >= 0:
                d["he"].append(helst[num] / shelst[num])
                d["she"].append(0)
                d["book"].append(authlst[num])
            else:
                d["he"].append(0)
                d["she"].append(shelst[num] / helst[num])
                d["book"].append(authlst[num])
        else:
            if helst == 0:
                print("ERR: no MALE values: " + authlst[num])
            if shelst == 0:
                print("ERR: no FEMALE values: " + authlst[num])
    return d


def bubble_sort_across_lists(dictionary):
    """
    >>> d = {'he': [0, 2.5, 0, 1.3846153846153846, 0, 1.0, 5.3478260869565215],
    ...     'she': [10.25, 0, 28.75, 0, 14.266666666666667, 0, 0],
    ...     'book': ['a', 'b', 'd', 'f', 'g', 'h', 'i']}
    >>> bubble_sort_across_lists(d)
    {'he': [5.3478260869565215, 2.5, 1.3846153846153846, 1.0, 0, 0, 0], 'she': [0, 0, 0, 0,
    10.25, 14.266666666666667, 28.75], 'book': ['i', 'b', 'f', 'h', 'a', 'g', 'd']}

    :param dictionary: containing 3 different list values.
    Note: dictionary keys MUST contain arguments 'he', 'she', and 'book'
    :return dictionary sorted across all three lists in a specific method:
    1) Descending order of 'he' values
    2) Ascending order of 'she' values
    3) Corresponding values of 'book' values
    """
    lst1 = dictionary['he']
    lst2 = dictionary['she']
    lst3 = dictionary['book']
    r = range(len(lst1) - 1)
    p = True

    # sort by lst1 descending
    for j in r:
        for i in r:
            if lst1[i] < lst1[i + 1]:
                # manipulating lst 1
                temp1 = lst1[i]
                lst1[i] = lst1[i + 1]
                lst1[i + 1] = temp1
                # manipulating lst 2
                temp2 = lst2[i]
                lst2[i] = lst2[i + 1]
                lst2[i + 1] = temp2
                # manipulating lst of authors
                temp3 = lst3[i]
                lst3[i] = lst3[i + 1]
                lst3[i + 1] = temp3
                p = False
        if p:
            break
        else:
            p = True

    # sort by lst2 ascending
    for j in r:
        for i in r:
            if lst2[i] > lst2[i + 1]:
                # manipulating lst 1
                temp1 = lst1[i]
                lst1[i] = lst1[i + 1]
                lst1[i + 1] = temp1
                # manipulating lst 2
                temp2 = lst2[i]
                lst2[i] = lst2[i + 1]
                lst2[i + 1] = temp2
                # manipulating lst of authors
                temp3 = lst3[i]
                lst3[i] = lst3[i + 1]
                lst3[i + 1] = temp3
                p = False
        if p:
            break
        else:
            p = True
    d = {}
    d['he'] = lst1
    d['she'] = lst2
    d['book'] = lst3
    return d


def instance_stats(book, medians1, medians2, title):
    """
    :param book:
    :param medians1:
    :param medians2:
    :param title:
    :return: file written to visualizations folder depicting the ratio of two values given as a
    bar graph
    """
    fig, ax = plt.subplots()
    plt.ylim(0, 1000)

    index = np.arange(len(book))
    bar_width = .7

    medians_she = tuple(medians2)
    medians_he = tuple(medians1)
    book = tuple(book)

    rects1 = ax.bar(index, medians_he, bar_width, color='cyan', label='Male to Female')

    rects2 = ax.bar(index, medians_she, bar_width, color='plum', label='Female to Male')

    ax.set_xlabel('Book')
    ax.set_ylabel('Ratio of Median Values')
    ax.set_title(
        'MtF or FtM Ratio of Median Distance of Gendered Instances by Author')
    ax.set_xticks(index)
    plt.xticks(fontsize=8, rotation=90)
    ax.set_xticklabels(book)
    ax.set_yscale("symlog")

    ax.legend()

    fig.tight_layout()
    filepng = "visualizations/" + title + ".png"
    filepdf = "visualizations/" + title + ".pdf"
    plt.savefig(filepng, bbox_inches='tight')
    plt.savefig(filepdf, bbox_inches='tight')


def run_dist_inst(corpus):
    """
    Runs a program that uses the instance distance analysis on all novels existing in a given
    corpus, and outputs the data as graphs
    :param corpus:
    :return:
    """
    novels = corpus._load_novels()
    c = len(novels)
    loops = c//10 + 1

    num = 0

    while num < loops:
        medians_he = []
        medians_she = []
        books = []
        for novel in novels[num * 10: min(c, num * 10 + 9)]:
            result_he = instance_dist(novel, "he")
            result_she = instance_dist(novel, "she")
            try:
                medians_he.append(median(result_he))
            except:
                medians_he.append(0)
            try:
                medians_she.append(median(result_she))
            except:
                medians_she.append(0)
            books.append(novel.title[0:20] + "\n" + novel.author)
        d = process_medians(helst=medians_he, shelst=medians_she, authlst=books)
        d = bubble_sort_across_lists(d)
        instance_stats(d["book"], d["he"], d["she"], "inst_dist" + str(num))
        num += 1

>>>>>>> ed603a89

class Test(unittest.TestCase):
    def test_dunning_total(self):
        c = Corpus('sample_novels')
        m_corpus = c.filter_by_gender('male')
        f_corpus = c.filter_by_gender('female')
        results = dunning_total(m_corpus, f_corpus)
        print(results)


if __name__ == '__main__':
    # unittest.main()
    run_dist_inst(Corpus('sample_novels'))
    # run_gender_freq(Corpus('sample_novels'))
<|MERGE_RESOLUTION|>--- conflicted
+++ resolved
@@ -16,16 +16,11 @@
 
 import numpy as np
 import matplotlib.pyplot as plt
-<<<<<<< HEAD
 from more_itertools import windowed
 import unittest
-#import matplotlib.pyplot as plt
-=======
 import seaborn as sns
 sns.set()
 sns.palplot(sns.color_palette(palette="pastel"))
->>>>>>> ed603a89
-
 
 def test_function():
     d = {"Austin": [.5, .5], "Elliot": [.8, .2], "Sam": [.14, .22]}
@@ -277,12 +272,6 @@
     return dunning_result
 
 
-<<<<<<< HEAD
-=======
-import unittest
-
-
->>>>>>> ed603a89
 def instance_dist(novel, word):
     """
     Takes in a particular word, returns a list of distances between each instance of that word in the novel.
@@ -318,7 +307,6 @@
     return output
 
 
-<<<<<<< HEAD
 def pronoun_instance_dist(novel, words):
     """
         Takes in a novel and list of gender pronouns, returns a list of distances between each
@@ -379,8 +367,8 @@
     """
         Takes in a novel, returns a list of distances between each instance of a female pronoun in that novel
        >>> from gender_novels import novel
-       >>> summary = "James was her convicted of adultery. "
-       >>> summary += "which made her very sad, and then she Arthur was also sad, and herself everybody was "
+       >>> summary = "Hester was her convicted of adultery. "
+       >>> summary += "which made her very sad, and then she Hester was also sad, and herself everybody was "
        >>> summary += "sad and then she died and it was very sad. Her Sadness."
        >>> novel_metadata = {'author': 'Hawthorne, Nathaniel', 'title': 'Scarlet Letter',
        ...                   'corpus_name': 'sample_novels', 'date': '1966',
@@ -501,7 +489,7 @@
     for key in result.keys():
         output.append((result[key], key))
     print(sorted(output, reverse=True))
-=======
+
 def process_medians(helst, shelst, authlst):
     """
     >>> medians_he = [12, 130, 0, 12, 314, 18, 15, 12, 123]
@@ -687,8 +675,6 @@
         instance_stats(d["book"], d["he"], d["she"], "inst_dist" + str(num))
         num += 1
 
->>>>>>> ed603a89
-
 class Test(unittest.TestCase):
     def test_dunning_total(self):
         c = Corpus('sample_novels')
