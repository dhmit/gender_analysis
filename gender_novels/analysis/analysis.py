--- conflicted
+++ resolved
@@ -92,7 +92,7 @@
     This functions returns a dictionary where each key is a part of speech tag (e.g. 'NN' for nouns)
     and the value is a counter object of words of that part of speech and their frequencies.
     It also filters out words like "is", "the". We used `nltk`'s stop words function for filtering.
-    
+
     >>> get_counts_by_pos(collections.Counter({'baked':1,'chair':3,'swimming':4}))
     {'VBN': Counter({'baked': 1}), 'NN': Counter({'chair': 3}), 'VBG': Counter({'swimming': 4})}
     >>> get_counts_by_pos(collections.Counter({'is':10,'usually':7,'quietly':42}))
@@ -285,9 +285,6 @@
     return output
 
 
-<<<<<<< HEAD
-=======
-
 class Test(unittest.TestCase):
     def test_dunning_total(self):
         c = Corpus('sample_novels')
@@ -296,6 +293,6 @@
         results = dunning_total(m_corpus, f_corpus)
         print(results)
 
->>>>>>> c9b00654
+
 if __name__ == '__main__':
-    unittest.main()
+    unittest.main()