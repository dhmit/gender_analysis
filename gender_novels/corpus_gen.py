--- conflicted
+++ resolved
@@ -3,6 +3,7 @@
 import re
 import time
 from pathlib import Path
+from shutil import copyfile
 
 import gender_guesser.detector as gender_guesser
 import pywikibot
@@ -11,11 +12,7 @@
 from gutenberg.query import get_metadata
 
 from gender_novels import common
-<<<<<<< HEAD
-from gender_novels.common import INITIAL_BOOK_STORE, AUTHOR_NAME_REGEX, BASE_PATH, METADATA_LIST
-=======
-from gender_novels.common import AUTHOR_NAME_REGEX, BASE_PATH
->>>>>>> 4fc25306
+from gender_novels.common import AUTHOR_NAME_REGEX, BASE_PATH, METADATA_LIST
 
 # TODO: A lot of things
 
@@ -396,6 +393,7 @@
     >>> text[:7]
     'HERLAND'
 
+    :param gutenberg_id: int
     :return: str
     """
     return strip_headers(get_novel_text_gutenberg_with_boilerplate(gutenberg_id)).strip()
@@ -411,8 +409,7 @@
     >>> text.split()[:3]
     ['The', 'Project', 'Gutenberg']
 
-    TODO: wait, why is is it still removing boilerplate
-
+    :param gutenberg_id: int
     :return: str
     """
 
