import os
import urllib.request

from pathlib import Path
import codecs

DEBUG = False

BASE_PATH = Path(os.path.abspath(os.path.dirname(__file__)))
GUTENBERG_METADATA_PATH = Path('corpora', 'gutenberg', 'gutenberg.csv')
METADATA_LIST = ['gutenberg_id', 'author', 'date', 'title', 'country_publication', 'author_gender',
                 'subject', 'corpus_name', 'notes']

# books from gutenberg downloaded from Dropbox folder shared by Keith
INITIAL_BOOK_STORE = r'corpora/test_books_30'
# plus some extras
FINAL_BOOK_STORE = r'test_corpus'
<<<<<<< HEAD
AUTHOR_NAME_REGEX = r"(?P<last_name>(\w+ )*\w*)\, (?P<first_name>(\w+\.* )*(\w\.*)*)(?P<suffix>\, \w+\.)*(\((?P<real_name>(\w+ )*\w*)\))*"
import codecs
=======
AUTHOR_NAME_REGEX = r"(?P<last_name>(\w+ )*\w*)\, (?P<first_name>(\w+\.* )*(\w\.*)*)"
>>>>>>> 71ba9b56
outputDir = 'converted'

# TODO(elsa): Investigate doctest errors in this file, may be a result of my own system, not actual code errors

class FileLoaderMixin:
    """ The FileLoaderMixin loads files either locally or
    remotely from Github (if run from an ipython notebook)

    Currently supported filetypes are: .csv, .txt
    """

    def load_file(self, file_path):
        """
        Loads csv and txt files either locally or remotely from Github.
        file_path can be string or Path object.

        When loading a txt file, load_file returns the text as a string

        >>> from pathlib import Path
        >>> from gender_novels import common

        >>> f = common.FileLoaderMixin()
        >>> novel_path = Path('corpora', 'sample_novels',
        ...                   'texts', 'austen_persuasion.txt')
        >>> novel_text = f.load_file(novel_path)
        >>> type(novel_text), len(novel_text)
        (<class 'str'>, 486253)

        csv files are returned as a list of strings, which can be
        further processed with Python's csv module

        >>> corpus_metadata_path = Path('corpora', 'sample_novels',
        ...                             'sample_novels.csv')
        >>> corpus_metadata = f.load_file(corpus_metadata_path)
        >>> type(corpus_metadata)
        <class 'list'>

        If the file is not available locally (e.g. in an ipython notebook,
        it gets loaded from Github.

        >>> novel_text_local = f.load_file_locally(novel_path, '.txt')
        >>> novel_text_online = f.load_file_remotely(novel_path, '.txt')
        >>> novel_text_local == novel_text_online
        True

        file_path can be a string or Path object

        >>> import os
        >>> novel_path_str = os.sep.join(['corpora', 'sample_novels',
        ...                               'texts', 'austen_persuasion.txt'])
        >>> novel_text_str = f.load_file(novel_path_str)
        >>> novel_text == novel_text_str
        True

        Returns a str (txt file) or list of strs (csv file)
        """
        # if the file_path is a string, turn to Path object.
        if isinstance(file_path, str):
            file_path = Path(file_path)

        # make sure that we only try to load supported file types
        supported_file_types = {'.csv', '.txt'}
        current_file_type = file_path.parts[-1][file_path.parts[-1].rfind('.'):]
        if current_file_type not in supported_file_types:
            err = "The FileLoaderMixin currently supports "
            err += "{supported_file_types} but not {current_file_type}."
            raise ValueError(err)

        # check if we are working locally and in the correct directory
        # __file__ is only available if executed from a file but
        # not from an ipython shell or notebook
        # in those cases, the file has to be loaded remotely from github.
        try:
            local_path = os.path.abspath(os.path.dirname(__file__))
            is_local = True
            if not local_path.endswith('gender_novels'):
                is_local = False
                warning = "WARNING: The FileLoaderMixin should be placed "
                warning += "in the main path of the gender_novels project."
                warning += f"It's currently in {local_path}. Until the Mixin "
                warning += "is in the correct path, files are loaded "
                warning += "from Github."
                print(warning)
        except NameError:
            is_local = False

        if is_local:
            if DEBUG:
                print(f'loading {file_path} locally.')
            return self.load_file_locally(file_path, current_file_type)
        else:
            if DEBUG:
                print(f'loading {file_path} remotely')
            return self.load_file_remotely(file_path, current_file_type)

    @staticmethod
    def load_file_locally(file_path, current_file_type):
        # I need a way of getting the local path to the base of the repo.
        # This file is currently in the base of the
        # repo so it returns the correct path. But it will change once
        # this function gets moved.
        local_base_path = Path(os.path.abspath(os.path.dirname(__file__)))
        file = open(local_base_path.joinpath(file_path), mode='r', encoding='utf8')

        if current_file_type == '.csv':
            result = file.readlines()
        elif current_file_type == '.txt':
            try:
                result = file.read()
            except UnicodeDecodeError as err:
                print(f'File loading error with {file_path}.')
                raise err

        else:
            raise Exception(
                'Cannot load if current_file_type is not .csv or .txt')

        file.close()
        return result

    @staticmethod
    def load_file_remotely(file_path, current_file_type):
        base_path = ('https://raw.githubusercontent.com/dhmit/'
                     + 'gender_novels/master/gender_novels/')
        url = f'{base_path}/{file_path}'
        response = urllib.request.urlopen(url)
        encoding = response.headers.get_param('charset')

        if current_file_type == '.csv':
            return [line.decode(encoding) for line in response.readlines()]
        elif current_file_type == '.txt':
            text = response.read().decode(encoding)
            # When loading the text online, each end of line
            # has \r and \n -> replace with only \n
            return text.replace('\r\n', '\n')


def get_text_file_encoding(filepath):
    """
    For text file at filepath returns the text encoding as a string (e.g. 'utf-8')

    >>> from gender_novels import common
    >>> common.get_text_file_encoding(r"corpora/sample_novels/texts/hawthorne_scarlet.txt")
    'UTF-8-SIG'

    Note: For files containing only ascii characters, this function will return 'ascii' even if
    the file was encoded with utf-8

    >>> import os
    >>> text = 'here is an ascii text'
    >>> file_path = Path(BASE_PATH, 'example_file.txt')
    >>> with codecs.open(file_path, 'w', 'utf-8') as source:
    ...     source.write(text)
    >>> get_text_file_encoding(file_path)
    'ascii'
    >>> os.remove(file_path)

    :param filepath: fstr
    :return: str
    """

    from chardet.universaldetector import UniversalDetector
    detector = UniversalDetector()

    with open(filepath, 'rb') as file:
        for line in file:
            detector.feed(line)
            if detector.done: break
        detector.close()
    return detector.result['encoding']


def convert_text_file_to_new_encoding(source_path, target_path, target_encoding):
    """
    Converts a text file in source_path to the specified encoding in target_encoding
    Note: Currentyl only supports encodings utf-8, ascii and iso-8859-1

    :param source_path: str or Path
    :param target_path: str or Path
    :param target_encoding: str

    >>> text = ' ¶¶¶¶ here is a test file'
    >>> source_path = Path(BASE_PATH, 'source_file.txt')
    >>> target_path = Path(BASE_PATH, 'target_file.txt')
    >>> with codecs.open(source_path, 'w', 'iso-8859-1') as source: source.write(text)
    >>> get_text_file_encoding(source_path)
    'ISO-8859-1'
    >>> convert_text_file_to_new_encoding(source_path, target_path, target_encoding='utf-8')
    >>> get_text_file_encoding(target_path)
    'utf-8'
    >>> import os
    >>> os.remove(source_path)
    >>> os.remove(target_path)

    :return:
    """

    valid_encodings = ['utf-8', 'utf8', 'UTF-8-SIG', 'ascii', 'iso-8859-1', 'ISO-8859-1']

    # if the source_path or target_path is a string, turn to Path object.
    if isinstance(source_path, str):
        source_path = Path(source_path)
    if isinstance(target_path, str):
        target_path = Path(target_path)

    # check if source and target encodings are valid
    source_encoding = get_text_file_encoding(source_path)
    if source_encoding not in valid_encodings:
        raise ValueError('convert_text_file_to_new_encoding() only supports the following source '
                         f'encodings: {valid_encodings} but not {source_encoding}.')
    if target_encoding not in valid_encodings:
        raise ValueError('convert_text_file_to_new_encoding() only supports the following target '
                         f'encodings: {valid_encodings} but not {target_encoding}.')

    # print warning if filenames don't end in .txt
    if not source_path.parts[-1].endswith('.txt') or not target_path.parts[-1].endswith('.txt'):
        print(f"WARNING: Changing encoding to {target_encoding} on a file that does not end with "
              f".txt. Source: {source_path}. Target: {target_path}")

    with codecs.open(source_path, 'rU', encoding=source_encoding) as source_file:
        text = source_file.read()
    with codecs.open(target_path, 'w', encoding=target_encoding) as target_file:
        target_file.write(text)


if __name__ == '__main__':
    from dh_testers.testRunner import main_test
    main_test()<|MERGE_RESOLUTION|>--- conflicted
+++ resolved
@@ -15,12 +15,7 @@
 INITIAL_BOOK_STORE = r'corpora/test_books_30'
 # plus some extras
 FINAL_BOOK_STORE = r'test_corpus'
-<<<<<<< HEAD
 AUTHOR_NAME_REGEX = r"(?P<last_name>(\w+ )*\w*)\, (?P<first_name>(\w+\.* )*(\w\.*)*)(?P<suffix>\, \w+\.)*(\((?P<real_name>(\w+ )*\w*)\))*"
-import codecs
-=======
-AUTHOR_NAME_REGEX = r"(?P<last_name>(\w+ )*\w*)\, (?P<first_name>(\w+\.* )*(\w\.*)*)"
->>>>>>> 71ba9b56
 outputDir = 'converted'
 
 # TODO(elsa): Investigate doctest errors in this file, may be a result of my own system, not actual code errors
