--- conflicted
+++ resolved
@@ -14,20 +14,11 @@
 
     >>> from gender_novels.corpus import Corpus
     >>> c = Corpus('sample_novels')
-<<<<<<< HEAD
     >>> type(c.novels), len(c)
     (<class 'list'>, 94)
 
     >>> c.novels[0].author
     'Aanrud, Hans'
-=======
-    >>> type(c.novels), len(c.novels)
-    (<class 'list'>, 93)
-
-    >>> c.novels[0].author
-    'Aanrud, Hans'
-
->>>>>>> 9f38a038
     """
 
     def __init__(self, corpus_name=None):
@@ -65,20 +56,10 @@
         >>> c = Corpus('sample_novels')
         >>> titles = []
         >>> for this_novel in c:
-<<<<<<< HEAD
-        ...     print(this_novel.title)
-        Lisbeth Longfrock
-        Flatland
-        The Indiscreet Letter
-        Fighting for the Right
-        Little Women
-        ...
-=======
         ...    titles.append(this_novel.title)
         >>> titles #doctest: +ELLIPSIS
         ['Lisbeth Longfrock', 'Flatland', ... 'The Heir of Redclyffe']
 
->>>>>>> 9f38a038
         """
         for this_novel in self.novels:
             yield this_novel
@@ -92,7 +73,7 @@
         >>> from gender_novels.corpus import Corpus
         >>> c = Corpus('sample_novels')
         >>> len(c)
-        93
+        94
         """
         return len(self.novels)
 
@@ -201,7 +182,7 @@
         >>> from gender_novels.corpus import Corpus
         >>> c = Corpus('sample_novels')
         >>> c.count_authors_by_gender('female')
-        37
+        38
 
         Accepted inputs are 'male', 'female', 'non-binary' and 'unknown'
         but no abbreviations.
@@ -226,22 +207,13 @@
         >>> from gender_novels.corpus import Corpus
         >>> c = Corpus('sample_novels')
         >>> female_corpus = c.filter_by_gender('female')
-<<<<<<< HEAD
         >>> len(female_corpus)
         38
-=======
-        >>> len(female_corpus.novels)
-        37
->>>>>>> 9f38a038
         >>> female_corpus.novels[0].title
         'The Indiscreet Letter'
 
         >>> male_corpus = c.filter_by_gender('male')
-<<<<<<< HEAD
         >>> len(male_corpus)
-=======
-        >>> len(male_corpus.novels)
->>>>>>> 9f38a038
         55
 
         >>> male_corpus.novels[0].title
