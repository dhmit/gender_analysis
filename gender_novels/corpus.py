--- conflicted
+++ resolved
@@ -320,7 +320,97 @@
             corpus_counter += novel_counter
         return corpus_counter
 
-<<<<<<< HEAD
+    def get_corpus_metadata(self):
+        """
+        This function returns a sorted list of all metadata fields
+        in the corpus as strings. This is different from the get_metadata_fields;
+        this returns the fields which are specific to the corpus it is being called on.
+        >>> from gender_novels.corpus import Corpus
+        >>> c = Corpus('sample_novels')
+        >>> c.get_corpus_metadata()
+        ['author', 'author_gender', 'corpus_name', 'country_publication', 'date', 'filename', 'notes', 'title']
+
+        :return: list
+        """
+        metadata_fields = set()
+        for novel in self.novels:
+            for field in getmembers(novel):
+                metadata_fields.add(field)
+        return sorted(list(metadata_fields))
+
+    def get_field_vals(self,field):
+        """
+        This function returns a sorted list of all values for a
+        particular metadata field as strings.
+
+        >>> from gender_novels.corpus import Corpus
+        >>> c = Corpus('sample_novels')
+        >>> c.get_field_vals('corpus_name')
+        ['sample_novels']
+
+        :param field: str
+        :return: list
+        """
+        metadata_fields = self.get_corpus_metadata()
+
+        if field not in metadata_fields:
+            raise ValueError(
+                f'\'{field}\' is not a valid metadata field for this corpus'
+            )
+
+        values = set()
+        for novel in self.novels:
+            values.add(getattr(novel,field))
+
+        return sorted(list(values))
+
+    def subcorpus(self,metadata_field,field_value):
+        """
+        This method takes a metadata field and value of that field and returns
+        a new Corpus object which includes the subset of movels in the original
+        Corpus that have the specified value for the specified field.
+
+        :param metadata_field: str
+        :param field_value: str
+        :return: Corpus
+        """
+        pass
+
+    def multi_filter(self,characteristic_dict):
+        """
+        This method takes a dictionary of metadata fields and corresponding values
+        and returns a Corpus object which is the subcorpus of the input corpus which
+        satisfies all the specified constraints.
+
+        #>>> from gender_novels.corpus import Corpus
+        #>>> c = Corpus('sample_novels')
+        #>>> characteristics = {'author':'female',
+                                'country_publication':'England'}
+        #>>> subcorpus_multi_filtered = c.multi_filter(characteristics)
+        #>>> female_subcorpus = c.filter_by_gender('female')
+        #>>> subcorpus_repeated_method = female_subcorpus.Subcorpus('country_publication','England')
+        #>>> subcorpus_multi_filtered == subcorpus_repeated_method
+        True
+
+        :param characteristic_dict: dict
+        :return: Corpus
+        """
+
+        new_corp = self.copy()
+        metadata_fields = self.get_corpus_metadata()
+
+        for field in dict:
+            if field not in metadata_fields:
+                raise ValueErro(
+                    f'\'{field}\' is not a valid metadata field for this corpus'
+                )
+                new_corp.subcorpus(field,characteristic_dict[field])
+
+        return new_corp
+
+        #TODO: add date range support
+        #TODO: apply all filters at once instead of recursing Subcorpus method
+
 
     def get_novel(self, metadata_field, field_val):
         """
@@ -397,98 +487,6 @@
 
         raise ValueError("Novel not found")
 
-=======
-    def get_corpus_metadata(self):
-        """
-        This function returns a sorted list of all metadata fields
-        in the corpus as strings. This is different from the get_metadata_fields;
-        this returns the fields which are specific to the corpus it is being called on.
-        >>> from gender_novels.corpus import Corpus
-        >>> c = Corpus('sample_novels')
-        >>> c.get_corpus_metadata()
-        ['author', 'author_gender', 'corpus_name', 'country_publication', 'date', 'filename', 'notes', 'title']
-
-        :return: list
-        """
-        metadata_fields = set()
-        for novel in self.novels:
-            for field in getmembers(novel):
-                metadata_fields.add(field)
-        return sorted(list(metadata_fields))
-
-    def get_field_vals(self,field):
-        """
-        This function returns a sorted list of all values for a
-        particular metadata field as strings.
-
-        >>> from gender_novels.corpus import Corpus
-        >>> c = Corpus('sample_novels')
-        >>> c.get_field_vals('corpus_name')
-        ['sample_novels']
-
-        :param field: str
-        :return: list
-        """
-        metadata_fields = self.get_corpus_metadata()
-
-        if field not in metadata_fields:
-            raise ValueError(
-                f'\'{field}\' is not a valid metadata field for this corpus'
-            )
-
-        values = set()
-        for novel in self.novels:
-            values.add(getattr(novel,field))
-
-        return sorted(list(values))
-
-    def subcorpus(self,metadata_field,field_value):
-        """
-        This method takes a metadata field and value of that field and returns
-        a new Corpus object which includes the subset of movels in the original
-        Corpus that have the specified value for the specified field.
-
-        :param metadata_field: str
-        :param field_value: str
-        :return: Corpus
-        """
-        pass
-
-    def multi_filter(self,characteristic_dict):
-        """
-        This method takes a dictionary of metadata fields and corresponding values
-        and returns a Corpus object which is the subcorpus of the input corpus which
-        satisfies all the specified constraints.
-
-        #>>> from gender_novels.corpus import Corpus
-        #>>> c = Corpus('sample_novels')
-        #>>> characteristics = {'author':'female',
-                                'country_publication':'England'}
-        #>>> subcorpus_multi_filtered = c.multi_filter(characteristics)
-        #>>> female_subcorpus = c.filter_by_gender('female')
-        #>>> subcorpus_repeated_method = female_subcorpus.Subcorpus('country_publication','England')
-        #>>> subcorpus_multi_filtered == subcorpus_repeated_method
-        True
-
-        :param characteristic_dict: dict
-        :return: Corpus
-        """
-
-        new_corp = self.copy()
-        metadata_fields = self.get_corpus_metadata()
-
-        for field in dict:
-            if field not in metadata_fields:
-                raise ValueErro(
-                    f'\'{field}\' is not a valid metadata field for this corpus'
-                )
-                new_corp.subcorpus(field,characteristic_dict[field])
-
-        return new_corp
-
-        #TODO: add date range support
-        #TODO: apply all filters at once instead of recursing Subcorpus method
->>>>>>> 4fc25306
 
 def get_metadata_fields(corpus_name):
     """
