import re
import string
from collections import Counter
from pathlib import Path


import nltk
#nltk as part of speech tagger, requires these two packages
#TODO: Figure out how to put these nltk packages in setup.py, not here
nltk.download('punkt', quiet=True)
nltk.download('averaged_perceptron_tagger', quiet=True)
gutenberg_imported = True

from gender_novels import common
<<<<<<< HEAD
from ast import literal_eval

=======
try:
    from gutenberg.cleanup import strip_headers
except ImportError:
    print('Cannot import gutenberg')
    gutenberg_imported = False
>>>>>>> 40bfa23f

class Novel(common.FileLoaderMixin):
    """ The Novel class loads and holds the full text and
    metadata (author, title, publication date) of a novel

    >>> from gender_novels import novel
    >>> novel_metadata = {'gutenberg_id': '105', 'author': 'Austen, Jane', 'title': 'Persuasion',
    ...                   'corpus_name': 'sample_novels', 'date': '1818',
    ...                   'filename': 'austen_persuasion.txt'}
    >>> austen = novel.Novel(novel_metadata)
    >>> type(austen.text)
    <class 'str'>
    >>> len(austen.text)
    466879
    """

    def __init__(self, novel_metadata_dict):

        if not hasattr(novel_metadata_dict, 'items'):
            raise ValueError(
                'novel_metadata_dict must be a dictionary or support .items()')

        # Check that the essential attributes for the novel exists.
        for key in ('author', 'title', 'corpus_name'):
            if key not in novel_metadata_dict:
                raise ValueError(f'novel_metadata_dict must have an entry for "{key}". Full ',
                                 f'metadata: {novel_metadata_dict}')

        # check that the author starts with a capital letter
        if not novel_metadata_dict['author'][0].isupper():
            raise ValueError('The last name of the author should be upper case.',
                             f'{novel_metadata_dict["author"]} is likely incorrect in',
                             f'{novel_metadata_dict}.')

        # Check that the date is a year (4 consecutive integers)
        if 'date' in novel_metadata_dict:
            if not re.match(r'^\d{4}$', novel_metadata_dict['date']):
                raise ValueError('The novel date should be a year (4 integers), not',
                                 f'{novel_metadata_dict["date"]}. Full metadata: {novel_metadata_dict}')

        if '[' in novel_metadata_dict['author']:
            self.author = literal_eval(novel_metadata_dict['author'])
        else:
            self.author = novel_metadata_dict['author']
        self.title = novel_metadata_dict['title']
        self.corpus_name = novel_metadata_dict['corpus_name']

        # optional attributes
        try:
            self.gutenberg_id = int(novel_metadata_dict['gutenberg_id'])
        except KeyError:
            self.gutenberg_id = None
        self.country_publication = novel_metadata_dict.get('country_publication', None)
        self.notes = novel_metadata_dict.get('notes', None)
        self.author_gender = novel_metadata_dict.get('author_gender', 'unknown')
        try:
            self.filename = novel_metadata_dict['filename']
        except KeyError:
            if (self.gutenberg_id):
                self.filename = str(self.gutenberg_id) + r".txt"
            else:
                raise ValueError('If you do not provide an explicit filename, you must provide the',
                                 f'id. Full metadata: {novel_metadata_dict}')
        self.subject = literal_eval(novel_metadata_dict.get('subject', 'None'))
        try:
            self.date = int(novel_metadata_dict['date'])
        except KeyError:
            self.date = None
        self._word_counts_counter = None
        self._word_count = None

        if self.author_gender not in {'female', 'male', 'non-binary', 'unknown', 'both'}:
            raise ValueError('Author gender has to be "female", "male" "non-binary," or "unknown" ',
                             f'but not {self.author_gender}. Full metadata: {novel_metadata_dict}')

        if 'text' in novel_metadata_dict:
            self.text = novel_metadata_dict['text']
        else:
            # Check that the filename looks like a filename (ends in .txt)
            if not self.filename.endswith('.txt'):
                raise ValueError(
                    f'The novel filename ({self.filename}) should end in .txt . Full metadata: '
                    f'{novel_metadata_dict}.')
            self.text = self._load_novel_text()

    @property
    def word_count(self):
        """
        Lazy-loading for Novel.word_count attribute. Returns the number of words in the novel.
        The word_count attribute is useful for the get_word_freq function.
        However, it is performance-wise costly, so it's only loaded when it's actually required.

        >>> from gender_novels import novel
        >>> novel_metadata = {'gutenberg_id': '105', 'author': 'Austen, Jane', 'title': 'Persuasion',
        ...                   'corpus_name': 'sample_novels', 'date': '1818',
        ...                   'filename': 'austen_persuasion.txt'}
        >>> austen = novel.Novel(novel_metadata)
        >>> austen.word_count
        83285

        :return: int
        """

        if self._word_count is None:
            self._word_count = len(self.get_tokenized_text())
        return self._word_count

    def __str__(self):
        """
        Overrides python print method for user-defined objects for Novel class
        Returns the filename without the extension - author and title word
        :return: str

        >>> from gender_novels import novel
        >>> novel_metadata = {'gutenberg_id': '105', 'author': 'Austen, Jane', 'title': 'Persuasion',
        ...                   'corpus_name': 'sample_novels', 'date': '1818',
        ...                   'filename': 'austen_persuasion.txt'}
        >>> austen = novel.Novel(novel_metadata)
        >>> novel_string = str(austen)
        >>> novel_string
        'austen_persuasion'
        """
        name = self.filename[0:len(self.filename)-4]
        return name

    def __repr__(self):
        '''
        Overrides the built-in __repr__ method
        Returns the object type (Novel) and then the filename without the extension
            in <>.

        :return: string

        >>> from gender_novels import novel
        >>> novel_metadata = {'gutenberg_id': '105', 'author': 'Austen, Jane', 'title': 'Persuasion',
        ...                   'corpus_name': 'sample_novels', 'date': '1818',
        ...                   'filename': 'austen_persuasion.txt'}
        >>> austen = novel.Novel(novel_metadata)
        >>> repr(austen)
        '<Novel (austen_persuasion)>'
        '''

        name = self.filename[0:len(self.filename) - 4]
        return f'<Novel ({name})>'

    def __eq__(self, other):
        """
        Overload the equality operator to enable comparing and sorting novels.

        >>> from gender_novels.novel import Novel
        >>> austen_metadata = {'author': 'Austen, Jane', 'title': 'Persuasion',
        ...                   'corpus_name': 'sample_novels', 'date': '1818',
        ...                   'filename': 'austen_persuasion.txt'}
        >>> austen = Novel(austen_metadata)
        >>> austen2 = Novel(austen_metadata)
        >>> austen == austen2
        True
        >>> austen.text += 'no longer equal'
        >>> austen == austen2
        False

        :return: bool
        """
        if not isinstance(other, Novel):
            raise NotImplementedError("Only a Novel can be compared to another Novel.")

        attributes_required_to_be_equal = ['author', 'date', 'title', 'corpus_name', 'filename',
                                           'country_publication', 'author_gender', 'notes', 'text']

        for attribute in attributes_required_to_be_equal:
            if not hasattr(other, attribute):
                raise AttributeError(f'Comparison novel lacks attribute {attribute}.')
            if getattr(self, attribute) != getattr(other, attribute):
                return False

        return True

    def __lt__(self, other):
        """
        Overload less than operator to enable comparing and sorting novels

        >>> from gender_novels import novel
        >>> austen_metadata = {'author': 'Austen, Jane', 'title': 'Persuasion',
        ...                   'corpus_name': 'sample_novels', 'date': '1818',
        ...                   'filename': 'austen_persuasion.txt'}
        >>> austen = novel.Novel(austen_metadata)
        >>> hawthorne_metadata = {'author': 'Hawthorne, Nathaniel', 'title': 'Scarlet Letter',
        ...                   'corpus_name': 'sample_novels', 'date': '1850',
        ...                   'filename': 'hawthorne_scarlet.txt'}
        >>> hawthorne = novel.Novel(hawthorne_metadata)
        >>> hawthorne < austen
        False
        >>> austen < hawthorne
        True

        :return: bool
        """
        if not isinstance(other, Novel):
            raise NotImplementedError("Only a Novel can be compared to another Novel.")

        return (self.author, self.title, self.date) < (other.author, other.title, other.date)

    def _load_novel_text(self):
        """Loads the text of a novel and uses the remove_boilerplate_text() and
        remove_table_of_contents() functions on the text of the novel to remove the boilerplate
        text and table of contents from the novel. After these actions, the novel's text should be
        only the actual text of the novel.

        Is a private function as it is unnecessary to access it outside the class.

        Currently only supports boilerplate removal for Project gutenberg ebooks.

        :return: str
        """

        file_path = Path('corpora', self.corpus_name, 'texts', self.filename)

        try:
            text = self.load_file(file_path)
        except FileNotFoundError:
            err = "Could not find the novel text file "
            err += "at the expected location ({file_path})."
            raise FileNotFoundError(err)

        # This function will remove the boilerplate text from the novel's text. It has been
        # placed into a separate function in the case that other novel text cleaning functions
        # want to be added at a later date.
        text = self._remove_boilerplate_text(text)

        return text


    def _remove_boilerplate_text(self, text):
        """
        Removes the boilerplate text from an input string of a novel.
        Currently only supports boilerplate removal for Project Gutenberg ebooks. Uses the
        strip_headers() function from the gutenberg module, which can remove even nonstandard
        headers.

        (see book number 3780 for one example of a nonstandard header — james_highway.txt in our
        sample corpus; or book number 105, austen_persuasion.txt, which uses the standard Gutenberg
        header but has had some info about the ebook's production inserted after the standard
        boilerplate).

        :return: str

        >>> from gender_novels import novel
        >>> novel_metadata = {'author': 'Austen, Jane', 'title': 'Persuasion',
        ...                   'corpus_name': 'sample_novels', 'date': '1818',
        ...                   'filename': 'austen_persuasion.txt'}
        >>> austen = novel.Novel(novel_metadata)
        >>> file_path = Path('corpora', austen.corpus_name, 'texts', austen.filename)
        >>> raw_text = austen.load_file(file_path)
        >>> raw_text = austen._remove_boilerplate_text(text)
        >>> title_line = raw_text[0:raw_text.find('\\n')]
        >>> title_line
        'Persuasion'
        """
<<<<<<< HEAD

        return strip_headers(text.strip())

=======
        if gutenberg_imported:
            return strip_headers(text.strip())
        else:
            return self._remove_boilerplate_without_gutenberg(text)

    def _remove_boilerplate_without_gutenberg(self, text):
        if text.find('*** START OF THIS PROJECT GUTENBERG EBOOK') > -1:
            end_intro_boilerplate = text.find(
                '*** START OF THIS PROJECT GUTENBERG EBOOK')
            # second set of *** indicates start
            start_novel = text.find('***', end_intro_boilerplate + 5) + 3
            end_novel = text.find('*** END OF THIS PROJECT GUTENBERG EBOOK')
            text = text[start_novel:end_novel]
        return text
>>>>>>> 40bfa23f

    def get_tokenized_text(self):
        """
        Tokenizes the text and returns it as a list of tokens

        This is a very simple way of tokenizing the text. We will replace it soon with a
        better implementation that uses either regex or nltk
        E.g. this version doesn't handle dashes or contractions

        >>> from gender_novels import novel
        >>> novel_metadata = {'author': 'Austen, Jane', 'title': 'Persuasion', 'date': '1818',
        ...                   'corpus_name': 'sample_novels', 'filename': 'austen_persuasion.txt',
        ...                   'text': '?!All-kinds %$< of pun*ct(uatio)n {a}nd sp+ecial cha/rs'}
        >>> austin = novel.Novel(novel_metadata)
        >>> tokenized_text = austin.get_tokenized_text()
        >>> tokenized_text
        ['allkinds', 'of', 'punctuation', 'and', 'special', 'chars']

        :rtype: list
        """

        # Excluded characters: !"#$%&'()*+,-./:;<=>?@[\\]^_`{|}~
        excluded_characters = set(string.punctuation)
        cleaned_text = ''
        for character in self.text:
            if character not in excluded_characters:
                cleaned_text += character

        tokenized_text = cleaned_text.lower().split()
        return tokenized_text

    def find_quoted_text(self):
        """
        Finds all of the quoted statements in the novel text

        >>> from gender_novels import novel
        >>> test_text = '"This is a quote" and also "This is my quote"'
        >>> novel_metadata = {'author': 'Austen, Jane', 'title': 'Persuasion',
        ...                   'corpus_name': 'sample_novels', 'date': '1818',
        ...                   'filename': 'austen_persuasion.txt', 'text' : test_text}
        >>> test_novel = novel.Novel(novel_metadata)
        >>> test_novel.find_quoted_text()
        ['"This is a quote"', '"This is my quote"']

        # TODO: Make this test pass
        # >>> test_novel.text = 'Test case: "Miss A.E.--," [...] "a quote."'
        # >>> test_novel.find_quoted_text()
        # ['"Miss A.E.-- a quote."']

        # TODO: Make this test pass
        # One approach would be to find the shortest possible closed quote.
        #
        # >>> test_novel.text = 'Test case: "Open quote. [...] "Closed quote."'
        # >>> test_novel.find_quoted_text()
        # ['"Closed quote."']

        TODO(Redlon & Murray): Add and statements so that a broken up quote is treated as a
        TODO(Redlon & Murray): single quote
        TODO: Look for more complicated test cases in our existing novels.

        :return: list of complete quotation strings
        """
        text_list = self.text.split()
        quotes = []
        current_quote = []
        quote_in_progress = False
        quote_is_paused = False

        for word in text_list:
            if word[0] == "\"":
                quote_in_progress = True
                quote_is_paused = False
                current_quote.append(word)
            elif quote_in_progress:
                if not quote_is_paused:
                    current_quote.append(word)
                if word[-1] == "\"":
                    if word[-2] != ',':
                        quote_in_progress = False
                        quote_is_paused = False
                        quotes.append(' '.join(current_quote))
                        current_quote = []
                    else:
                        quote_is_paused = True

        return quotes

    def get_count_of_word(self, word):
        """
        Returns the number of instances of str word in the text.  N.B.: Not case-sensitive.
        >>> from gender_novels import novel
        >>> summary = "Hester was convicted of adultery. "
        >>> summary += "which made her very sad, and then Arthur was also sad, and everybody was "
        >>> summary += "sad and then Arthur died and it was very sad.  Sadness."
        >>> novel_metadata = {'author': 'Hawthorne, Nathaniel', 'title': 'Scarlet Letter',
        ...                   'corpus_name': 'sample_novels', 'date': '2018',
        ...                   'filename': None, 'text': summary}
        >>> scarlett = novel.Novel(novel_metadata)
        >>> scarlett.get_count_of_word("sad")
        4
        >>> scarlett.get_count_of_word('ThisWordIsNotInTheWordCounts')
        0

        :param word: word to be counted in text
        :return: int
        """

        # If word_counts were not previously initialized, do it now and store it for the future.
        if not self._word_counts_counter:
            self._word_counts_counter = Counter(self.get_tokenized_text())

        return self._word_counts_counter[word]

    def get_wordcount_counter(self):
        """
        Returns a counter object of all of the words in the text.
        (The counter can also be accessed as self.word_counts. However, it only gets initialized
        when a user either runs Novel.get_count_of_word or Novel.get_wordcount_counter, hence
        the separate method.)

        >>> from gender_novels import novel
        >>> summary = "Hester was convicted of adultery was convicted."
        >>> novel_metadata = {'author': 'Hawthorne, Nathaniel', 'title': 'Scarlet Letter',
        ...                   'corpus_name': 'sample_novels', 'date': '2018',
        ...                   'filename': None, 'text': summary}
        >>> scarlett = novel.Novel(novel_metadata)
        >>> scarlett.get_wordcount_counter()
        Counter({'was': 2, 'convicted': 2, 'hester': 1, 'of': 1, 'adultery': 1})

        :return: Counter
        """

        # If word_counts were not previously initialized, do it now and store it for the future.
        if not self._word_counts_counter:
            self._word_counts_counter = Counter(self.get_tokenized_text())
        return self._word_counts_counter

    def words_associated(self, word):
        """
        Returns a counter of the words found after given word
        In the case of double/repeated words, the counter would include the word itself and the next
        new word
        Note: words always return lowercase

        >>> from gender_novels import novel
        >>> summary = "She took a lighter out of her purse and handed it over to him."
        >>> summary += " He lit his cigarette and took a deep drag from it, and then began "
        >>> summary += "his speech which ended in a proposal. Her tears drowned the ring."
        >>> summary += " TBH i know nothing about this story."
        >>> novel_metadata = {'author': 'Hawthorne, Nathaniel', 'title': 'Scarlet Letter',
        ...                   'corpus_name': 'sample_novels', 'date': '2018',
        ...                   'filename': None, 'text': summary}
        >>> scarlett = novel.Novel(novel_metadata)
        >>> scarlett.words_associated("his")
        Counter({'cigarette': 1, 'speech': 1})

        :param word:
        :return: a Counter() object with {word:occurrences}
        """
        word = word.lower()
        word_count = Counter()
        check = False
        text = self.get_tokenized_text()

        for w in text:
            if check:
                word_count[w] += 1
                check = False
            if w == word:
                check = True
        return word_count


    def get_word_freq(self, word):
        """
        Returns dictionary with key as word and value as the frequency of appearance in book
        :param words: str
        :return: double

        >>> from gender_novels import novel
        >>> summary = "Hester was convicted of adultery. "
        >>> summary += "which made her very sad, and then Arthur was also sad, and everybody was "
        >>> summary += "sad and then Arthur died and it was very sad.  Sadness."
        >>> novel_metadata = {'author': 'Hawthorne, Nathaniel', 'title': 'Scarlet Letter',
        ...                   'corpus_name': 'sample_novels', 'date': '1900',
        ...                   'filename': None, 'text': summary}
        >>> scarlett = novel.Novel(novel_metadata)
        >>> frequency = scarlett.get_word_freq('sad')
        >>> frequency
        0.13333333333333333
        """

        word_frequency = self.get_count_of_word(word) / self.word_count
        return word_frequency


    def get_part_of_speech_tags(self):
        """
        Returns the part of speech tags as a list of tuples. The first part of each tuple is the
        term, the second one the part of speech tag.
        Note: the same word can have a different part of speech tag. In the example below,
        see "refuse" and "permit"
        >>> from gender_novels.novel import Novel
        >>> summary = "They refuse to permit us to obtain the refuse permit."
        >>> novel_metadata = {'author': 'Hawthorne, Nathaniel', 'title': 'Scarlet Letter',
        ...                   'corpus_name': 'sample_novels', 'date': '1900',
        ...                   'filename': None, 'text': summary}
        >>> novel = Novel(novel_metadata)
        >>> novel.get_part_of_speech_tags()[:4]
        [('They', 'PRP'), ('refuse', 'VBP'), ('to', 'TO'), ('permit', 'VB')]
        >>> novel.get_part_of_speech_tags()[-4:]
        [('the', 'DT'), ('refuse', 'NN'), ('permit', 'NN'), ('.', '.')]

        :rtype: list
        """
        text = nltk.word_tokenize(self.text)
        pos_tags = nltk.pos_tag(text)
        return pos_tags


if __name__ == '__main__':
    from dh_testers.testRunner import main_test
    main_test()<|MERGE_RESOLUTION|>--- conflicted
+++ resolved
@@ -12,17 +12,14 @@
 gutenberg_imported = True
 
 from gender_novels import common
-<<<<<<< HEAD
 from ast import literal_eval
-
-=======
 try:
     from gutenberg.cleanup import strip_headers
 except ImportError:
     print('Cannot import gutenberg')
     gutenberg_imported = False
->>>>>>> 40bfa23f
-
+
+    
 class Novel(common.FileLoaderMixin):
     """ The Novel class loads and holds the full text and
     metadata (author, title, publication date) of a novel
@@ -280,11 +277,7 @@
         >>> title_line
         'Persuasion'
         """
-<<<<<<< HEAD
-
-        return strip_headers(text.strip())
-
-=======
+
         if gutenberg_imported:
             return strip_headers(text.strip())
         else:
@@ -299,8 +292,8 @@
             end_novel = text.find('*** END OF THIS PROJECT GUTENBERG EBOOK')
             text = text[start_novel:end_novel]
         return text
->>>>>>> 40bfa23f
-
+
+      
     def get_tokenized_text(self):
         """
         Tokenizes the text and returns it as a list of tokens
