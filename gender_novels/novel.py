import re
import string
from collections import Counter
from pathlib import Path
from gutenberg.cleanup import strip_headers

import nltk
#nltk as part of speech tagger, requires these two packages
#TODO: Figure out how to put these nltk packages in setup.py, not here
nltk.download('punkt', quiet=True)
nltk.download('averaged_perceptron_tagger', quiet=True)

from gender_novels import common
from gutenberg.cleanup import strip_headers
from ast import literal_eval


class Novel(common.FileLoaderMixin):
    """ The Novel class loads and holds the full text and
    metadata (author, title, publication date) of a novel

    >>> from gender_novels import novel
    >>> novel_metadata = {'gutenberg_id': '105', 'author': 'Austen, Jane', 'title': 'Persuasion',
    ...                   'corpus_name': 'sample_novels', 'date': '1818',
    ...                   'filename': 'austen_persuasion.txt'}
    >>> austen = novel.Novel(novel_metadata)
    >>> type(austen.text)
    <class 'str'>
    >>> len(austen.text)
    466879
    """

    def __init__(self, novel_metadata_dict):

        if not hasattr(novel_metadata_dict, 'items'):
            raise ValueError(
                'novel_metadata_dict must be a dictionary or support .items()')

        # Check that the essential attributes for the novel exists.
        for key in ('author', 'title', 'corpus_name'):
            if key not in novel_metadata_dict:
                raise ValueError(f'novel_metadata_dict must have an entry for "{key}". Full ',
                                 f'metadata: {novel_metadata_dict}')

        # check that the author starts with a capital letter
        if not novel_metadata_dict['author'][0].isupper():
            raise ValueError('The last name of the author should be upper case.',
                             f'{novel_metadata_dict["author"]} is likely incorrect in',
                             f'{novel_metadata_dict}.')

        # Check that the date is a year (4 consecutive integers)
        if 'date' in novel_metadata_dict:
            if not re.match(r'^\d{4}$', novel_metadata_dict['date']):
                raise ValueError('The novel date should be a year (4 integers), not',
                                 f'{novel_metadata_dict["date"]}. Full metadata: {novel_metadata_dict}')

        if '[' in novel_metadata_dict['author']:
            self.author = literal_eval(novel_metadata_dict['author'])
        else:
            self.author = novel_metadata_dict['author']
        self.title = novel_metadata_dict['title']
        self.corpus_name = novel_metadata_dict['corpus_name']

        # optional attributes
        try:
            self.gutenberg_id = int(novel_metadata_dict['gutenberg_id'])
        except KeyError:
            pass
        self.country_publication = novel_metadata_dict.get('country_publication', None)
        self.notes = novel_metadata_dict.get('notes', None)
        self.author_gender = novel_metadata_dict.get('author_gender', 'unknown')
        try:
            self.filename = novel_metadata_dict['filename']
        except KeyError:
            try:
                self.filename = str(self.gutenberg_id) + r".txt"
            except NameError:
                raise ValueError('If you do not provide an explicit filename, you must provide the',
                                 f'id. Full metadata: {novel_metadata_dict}')
        self.subject = literal_eval(novel_metadata_dict.get('subject', 'None'))
        try:
            self.date = int(novel_metadata_dict['date'])
        except KeyError:
            self.date = None
        self._word_counts_counter = None
        self._word_count = None

        if self.author_gender not in {'female', 'male', 'non-binary', 'unknown', 'both'}:
            raise ValueError('Author gender has to be "female", "male" "non-binary," or "unknown" ',
                             f'but not {self.author_gender}. Full metadata: {novel_metadata_dict}')

        if 'text' in novel_metadata_dict:
            self.text = novel_metadata_dict['text']
        else:
            # Check that the filename looks like a filename (ends in .txt)
            if self.filename:
                if not self.filename.endswith('.txt'):
                    raise ValueError(
                        f'The novel filename ({self.filename}) should end in .txt . Full metadata: '
                        f'{novel_metadata_dict}.')
            self.text = self._load_novel_text()

    @property
    def word_count(self):
        """
        Lazy-loading for Novel.word_count attribute. Returns the number of words in the novel.
        The word_count attribute is useful for the get_word_freq function.
        However, it is performance-wise costly, so it's only loaded when it's actually required.

        >>> from gender_novels import novel
        >>> novel_metadata = {'gutenberg_id': '105', 'author': 'Austen, Jane', 'title': 'Persuasion',
        ...                   'corpus_name': 'sample_novels', 'date': '1818',
        ...                   'filename': 'austen_persuasion.txt'}
        >>> austen = novel.Novel(novel_metadata)
        >>> austen.word_count
        83285

        :return: int
        """

        if self._word_count is None:
            self._word_count = len(self.get_tokenized_text())
        return self._word_count

    def __str__(self):
        """
        Overrides python print method for user-defined objects for Novel class
        Returns the filename without the extension - author and title word
        :return: str

        >>> from gender_novels import novel
        >>> novel_metadata = {'gutenberg_id': '105', 'author': 'Austen, Jane', 'title': 'Persuasion',
        ...                   'corpus_name': 'sample_novels', 'date': '1818',
        ...                   'filename': 'austen_persuasion.txt'}
        >>> austen = novel.Novel(novel_metadata)
        >>> novel_string = str(austen)
        >>> novel_string
        'austen_persuasion'
        """
        name = self.filename[0:len(self.filename)-4]
        return name

    def __repr__(self):
        '''
        Overrides the built-in __repr__ method
        Returns the object type (Novel) and then the filename without the extension
            in <>.

        :return: string

        >>> from gender_novels import novel
        >>> novel_metadata = {'gutenberg_id': '105', 'author': 'Austen, Jane', 'title': 'Persuasion',
        ...                   'corpus_name': 'sample_novels', 'date': '1818',
        ...                   'filename': 'austen_persuasion.txt'}
        >>> austen = novel.Novel(novel_metadata)
        >>> repr(austen)
        '<Novel (austen_persuasion)>'
        '''

        name = self.filename[0:len(self.filename) - 4]
        return f'<Novel ({name})>'

    def __eq__(self, other):
        """
        Overload the equality operator to enable comparing and sorting novels.

        >>> from gender_novels.novel import Novel
        >>> austen_metadata = {'author': 'Austen, Jane', 'title': 'Persuasion',
        ...                   'corpus_name': 'sample_novels', 'date': '1818',
        ...                   'filename': 'austen_persuasion.txt'}
        >>> austen = Novel(austen_metadata)
        >>> austen2 = Novel(austen_metadata)
        >>> austen == austen2
        True
        >>> austen.text += 'no longer equal'
        >>> austen == austen2
        False

        :return: bool
        """
        if not isinstance(other, Novel):
            raise NotImplementedError("Only a Novel can be compared to another Novel.")

        attributes_required_to_be_equal = ['author', 'date', 'title', 'corpus_name', 'filename',
                                           'country_publication', 'author_gender', 'notes', 'text']

        for attribute in attributes_required_to_be_equal:
            if not hasattr(other, attribute):
                raise AttributeError(f'Comparison novel lacks attribute {attribute}.')
            if getattr(self, attribute) != getattr(other, attribute):
                return False

        return True

    def __lt__(self, other):
        """
        Overload less than operator to enable comparing and sorting novels

        >>> from gender_novels import novel
        >>> austen_metadata = {'author': 'Austen, Jane', 'title': 'Persuasion',
        ...                   'corpus_name': 'sample_novels', 'date': '1818',
        ...                   'filename': 'austen_persuasion.txt'}
        >>> austen = novel.Novel(austen_metadata)
        >>> hawthorne_metadata = {'author': 'Hawthorne, Nathaniel', 'title': 'Scarlet Letter',
        ...                   'corpus_name': 'sample_novels', 'date': '1850',
        ...                   'filename': 'hawthorne_scarlet.txt'}
        >>> hawthorne = novel.Novel(hawthorne_metadata)
        >>> hawthorne < austen
        False
        >>> austen < hawthorne
        True

        :return: bool
        """
        if not isinstance(other, Novel):
            raise NotImplementedError("Only a Novel can be compared to another Novel.")

        return (self.author, self.title, self.date) < (other.author, other.title, other.date)

    def _load_novel_text(self):
        """Loads the text of a novel and uses the remove_boilerplate_text() and
        remove_table_of_contents() functions on the text of the novel to remove the boilerplate
        text and table of contents from the novel. After these actions, the novel's text should be
        only the actual text of the novel.

        Is a private function as it is unnecessary to access it outside the class.

        Currently only supports boilerplate removal for Project gutenberg ebooks.

        :return: str
        """
        # TODO: Check where Keith saved texts and move them, if necessary
        file_path = Path('corpora', self.corpus_name, 'texts', self.filename)

        try:
            text = self.load_file(file_path)
        except FileNotFoundError:
            err = "Could not find the novel text file "
            err += "at the expected location ({file_path})."
            raise FileNotFoundError(err)

<<<<<<< HEAD
        # Extract Project gutenberg Boilerplate
        # if text.find('*** START OF THIS PROJECT GUTENBERG EBOOK') > -1:
        #     end_intro_boilerplate = text.find(
        #         '*** START OF THIS PROJECT GUTENBERG EBOOK')
        #     # second set of *** indicates start
        #     start_novel = text.find('***', end_intro_boilerplate + 5) + 3
        #     end_novel = text.find('*** END OF THIS PROJECT GUTENBERG EBOOK')
        #     text = text[start_novel:end_novel]
        text = strip_headers(text).strip()
=======
        # This function will remove the boilerplate text from the novel's text. It has been
        # placed into a separate function in the case that other novel text cleaning functions
        # want to be added at a later date.
        text = self._remove_boilerplate_text(text)
>>>>>>> 1171e288

        return text


    def _remove_boilerplate_text(self, text):
        """
        Removes the boilerplate text from an input string of a novel.
        Currently only supports boilerplate removal for Project Gutenberg ebooks. Uses the
        strip_headers() function from the gutenberg module, which can remove even nonstandard
        headers.

        (see book number 3780 for one example of a nonstandard header — james_highway.txt in our
        sample corpus; or book number 105, austen_persuasion.txt, which uses the standard Gutenberg
        header but has had some info about the ebook's production inserted after the standard
        boilerplate).

        :return: str

        >>> from gender_novels import novel
        >>> novel_metadata = {'author': 'Austen, Jane', 'title': 'Persuasion',
        ...                   'corpus_name': 'sample_novels', 'date': '1818',
        ...                   'filename': 'austen_persuasion.txt'}
        >>> austen = novel.Novel(novel_metadata)
        >>> file_path = Path('corpora', austen.corpus_name, 'texts', austen.filename)
        >>> raw_text = austen.load_file(file_path)
        >>> raw_text = austen._remove_boilerplate_text(text)
        >>> title_line = raw_text[0:raw_text.find('\\n')]
        >>> title_line
        'Persuasion'
        """

        return strip_headers(text.strip())
    

    def get_tokenized_text(self):
        """
        Tokenizes the text and returns it as a list of tokens

        This is a very simple way of tokenizing the text. We will replace it soon with a
        better implementation that uses either regex or nltk
        E.g. this version doesn't handle dashes or contractions

        >>> from gender_novels import novel
        >>> novel_metadata = {'author': 'Austen, Jane', 'title': 'Persuasion', 'date': '1818',
        ...                   'corpus_name': 'sample_novels', 'filename': 'austen_persuasion.txt',
        ...                   'text': '?!All-kinds %$< of pun*ct(uatio)n {a}nd sp+ecial cha/rs'}
        >>> austin = novel.Novel(novel_metadata)
        >>> tokenized_text = austin.get_tokenized_text()
        >>> tokenized_text
        ['allkinds', 'of', 'punctuation', 'and', 'special', 'chars']

        :rtype: list
        """

        # Excluded characters: !"#$%&'()*+,-./:;<=>?@[\\]^_`{|}~
        excluded_characters = set(string.punctuation)
        cleaned_text = ''
        for character in self.text:
            if character not in excluded_characters:
                cleaned_text += character

        tokenized_text = cleaned_text.lower().split()
        return tokenized_text

    def find_quoted_text(self):
        """
        Finds all of the quoted statements in the novel text

        >>> from gender_novels import novel
        >>> test_text = '"This is a quote" and also "This is my quote"'
        >>> novel_metadata = {'author': 'Austen, Jane', 'title': 'Persuasion',
        ...                   'corpus_name': 'sample_novels', 'date': '1818',
        ...                   'filename': 'austen_persuasion.txt', 'text' : test_text}
        >>> test_novel = novel.Novel(novel_metadata)
        >>> test_novel.find_quoted_text()
        ['"This is a quote"', '"This is my quote"']

        # TODO: Make this test pass
        # >>> test_novel.text = 'Test case: "Miss A.E.--," [...] "a quote."'
        # >>> test_novel.find_quoted_text()
        # ['"Miss A.E.-- a quote."']

        # TODO: Make this test pass
        # One approach would be to find the shortest possible closed quote.
        #
        # >>> test_novel.text = 'Test case: "Open quote. [...] "Closed quote."'
        # >>> test_novel.find_quoted_text()
        # ['"Closed quote."']

        TODO(Redlon & Murray): Add and statements so that a broken up quote is treated as a
        TODO(Redlon & Murray): single quote
        TODO: Look for more complicated test cases in our existing novels.

        :return: list of complete quotation strings
        """
        text_list = self.text.split()
        quotes = []
        current_quote = []
        quote_in_progress = False
        quote_is_paused = False

        for word in text_list:
            if word[0] == "\"":
                quote_in_progress = True
                quote_is_paused = False
                current_quote.append(word)
            elif quote_in_progress:
                if not quote_is_paused:
                    current_quote.append(word)
                if word[-1] == "\"":
                    if word[-2] != ',':
                        quote_in_progress = False
                        quote_is_paused = False
                        quotes.append(' '.join(current_quote))
                        current_quote = []
                    else:
                        quote_is_paused = True

        return quotes

    def get_count_of_word(self, word):
        """
        Returns the number of instances of str word in the text.  N.B.: Not case-sensitive.
        >>> from gender_novels import novel
        >>> summary = "Hester was convicted of adultery. "
        >>> summary += "which made her very sad, and then Arthur was also sad, and everybody was "
        >>> summary += "sad and then Arthur died and it was very sad.  Sadness."
        >>> novel_metadata = {'author': 'Hawthorne, Nathaniel', 'title': 'Scarlet Letter',
        ...                   'corpus_name': 'sample_novels', 'date': '2018',
        ...                   'filename': None, 'text': summary}
        >>> scarlett = novel.Novel(novel_metadata)
        >>> scarlett.get_count_of_word("sad")
        4
        >>> scarlett.get_count_of_word('ThisWordIsNotInTheWordCounts')
        0

        :param word: word to be counted in text
        :return: int
        """

        # If word_counts were not previously initialized, do it now and store it for the future.
        if not self._word_counts_counter:
            self._word_counts_counter = Counter(self.get_tokenized_text())

        return self._word_counts_counter[word]

    def get_wordcount_counter(self):
        """
        Returns a counter object of all of the words in the text.
        (The counter can also be accessed as self.word_counts. However, it only gets initialized
        when a user either runs Novel.get_count_of_word or Novel.get_wordcount_counter, hence
        the separate method.)

        >>> from gender_novels import novel
        >>> summary = "Hester was convicted of adultery was convicted."
        >>> novel_metadata = {'author': 'Hawthorne, Nathaniel', 'title': 'Scarlet Letter',
        ...                   'corpus_name': 'sample_novels', 'date': '2018',
        ...                   'filename': None, 'text': summary}
        >>> scarlett = novel.Novel(novel_metadata)
        >>> scarlett.get_wordcount_counter()
        Counter({'was': 2, 'convicted': 2, 'hester': 1, 'of': 1, 'adultery': 1})

        :return: Counter
        """

        # If word_counts were not previously initialized, do it now and store it for the future.
        if not self._word_counts_counter:
            self._word_counts_counter = Counter(self.get_tokenized_text())
        return self._word_counts_counter

    def words_associated(self, word):
        """
        Returns a counter of the words found after given word
        In the case of double/repeated words, the counter would include the word itself and the next
        new word
        Note: words always return lowercase

        >>> from gender_novels import novel
        >>> summary = "She took a lighter out of her purse and handed it over to him."
        >>> summary += " He lit his cigarette and took a deep drag from it, and then began "
        >>> summary += "his speech which ended in a proposal. Her tears drowned the ring."
        >>> summary += " TBH i know nothing about this story."
        >>> novel_metadata = {'author': 'Hawthorne, Nathaniel', 'title': 'Scarlet Letter',
        ...                   'corpus_name': 'sample_novels', 'date': '2018',
        ...                   'filename': None, 'text': summary}
        >>> scarlett = novel.Novel(novel_metadata)
        >>> scarlett.words_associated("his")
        Counter({'cigarette': 1, 'speech': 1})

        :param word:
        :return: a Counter() object with {word:occurrences}
        """
        word = word.lower()
        word_count = Counter()
        check = False
        text = self.get_tokenized_text()

        for w in text:
            if check:
                word_count[w] += 1
                check = False
            if w == word:
                check = True
        return word_count


    def get_word_freq(self, word):
        """
        Returns dictionary with key as word and value as the frequency of appearance in book
        :param words: str
        :return: double

        >>> from gender_novels import novel
        >>> summary = "Hester was convicted of adultery. "
        >>> summary += "which made her very sad, and then Arthur was also sad, and everybody was "
        >>> summary += "sad and then Arthur died and it was very sad.  Sadness."
        >>> novel_metadata = {'author': 'Hawthorne, Nathaniel', 'title': 'Scarlet Letter',
        ...                   'corpus_name': 'sample_novels', 'date': '1900',
        ...                   'filename': None, 'text': summary}
        >>> scarlett = novel.Novel(novel_metadata)
        >>> frequency = scarlett.get_word_freq('sad')
        >>> frequency
        0.13333333333333333
        """

        word_frequency = self.get_count_of_word(word) / self.word_count
        return word_frequency



    def get_part_of_speech_tags(self):
        """
        Returns the part of speech tags as a list of tuples. The first part of each tuple is the
        term, the second one the part of speech tag.
        Note: the same word can have a different part of speech tag. In the example below,
        see "refuse" and "permit"
        >>> from gender_novels.novel import Novel
        >>> summary = "They refuse to permit us to obtain the refuse permit."
        >>> novel_metadata = {'author': 'Hawthorne, Nathaniel', 'title': 'Scarlet Letter',
        ...                   'corpus_name': 'sample_novels', 'date': '1900',
        ...                   'filename': None, 'text': summary}
        >>> novel = Novel(novel_metadata)
        >>> novel.get_part_of_speech_tags()[:4]
        [('They', 'PRP'), ('refuse', 'VBP'), ('to', 'TO'), ('permit', 'VB')]
        >>> novel.get_part_of_speech_tags()[-4:]
        [('the', 'DT'), ('refuse', 'NN'), ('permit', 'NN'), ('.', '.')]

        :rtype: list
        """
        text = nltk.word_tokenize(self.text)
        pos_tags = nltk.pos_tag(text)
        return pos_tags


if __name__ == '__main__':
    from dh_testers.testRunner import main_test
    main_test()<|MERGE_RESOLUTION|>--- conflicted
+++ resolved
@@ -11,7 +11,6 @@
 nltk.download('averaged_perceptron_tagger', quiet=True)
 
 from gender_novels import common
-from gutenberg.cleanup import strip_headers
 from ast import literal_eval
 
 
@@ -65,16 +64,16 @@
         try:
             self.gutenberg_id = int(novel_metadata_dict['gutenberg_id'])
         except KeyError:
-            pass
+            self.gutenberg_id = None
         self.country_publication = novel_metadata_dict.get('country_publication', None)
         self.notes = novel_metadata_dict.get('notes', None)
         self.author_gender = novel_metadata_dict.get('author_gender', 'unknown')
         try:
             self.filename = novel_metadata_dict['filename']
         except KeyError:
-            try:
+            if (self.gutenberg_id):
                 self.filename = str(self.gutenberg_id) + r".txt"
-            except NameError:
+            else:
                 raise ValueError('If you do not provide an explicit filename, you must provide the',
                                  f'id. Full metadata: {novel_metadata_dict}')
         self.subject = literal_eval(novel_metadata_dict.get('subject', 'None'))
@@ -93,11 +92,10 @@
             self.text = novel_metadata_dict['text']
         else:
             # Check that the filename looks like a filename (ends in .txt)
-            if self.filename:
-                if not self.filename.endswith('.txt'):
-                    raise ValueError(
-                        f'The novel filename ({self.filename}) should end in .txt . Full metadata: '
-                        f'{novel_metadata_dict}.')
+            if not self.filename.endswith('.txt'):
+                raise ValueError(
+                    f'The novel filename ({self.filename}) should end in .txt . Full metadata: '
+                    f'{novel_metadata_dict}.')
             self.text = self._load_novel_text()
 
     @property
@@ -229,7 +227,7 @@
 
         :return: str
         """
-        # TODO: Check where Keith saved texts and move them, if necessary
+
         file_path = Path('corpora', self.corpus_name, 'texts', self.filename)
 
         try:
@@ -239,22 +237,10 @@
             err += "at the expected location ({file_path})."
             raise FileNotFoundError(err)
 
-<<<<<<< HEAD
-        # Extract Project gutenberg Boilerplate
-        # if text.find('*** START OF THIS PROJECT GUTENBERG EBOOK') > -1:
-        #     end_intro_boilerplate = text.find(
-        #         '*** START OF THIS PROJECT GUTENBERG EBOOK')
-        #     # second set of *** indicates start
-        #     start_novel = text.find('***', end_intro_boilerplate + 5) + 3
-        #     end_novel = text.find('*** END OF THIS PROJECT GUTENBERG EBOOK')
-        #     text = text[start_novel:end_novel]
-        text = strip_headers(text).strip()
-=======
         # This function will remove the boilerplate text from the novel's text. It has been
         # placed into a separate function in the case that other novel text cleaning functions
         # want to be added at a later date.
         text = self._remove_boilerplate_text(text)
->>>>>>> 1171e288
 
         return text
 
@@ -287,7 +273,7 @@
         """
 
         return strip_headers(text.strip())
-    
+
 
     def get_tokenized_text(self):
         """
@@ -484,7 +470,6 @@
         return word_frequency
 
 
-
     def get_part_of_speech_tags(self):
         """
         Returns the part of speech tags as a list of tuples. The first part of each tuple is the
