--- conflicted
+++ resolved
@@ -168,7 +168,6 @@
         >>> test_novel.find_quoted_text()
         ['"This is a quote"', '"This is my quote"']
 
-<<<<<<< HEAD
         # TODO: Make this test pass
         # >>> test_novel.text = 'Test case: "Miss A.E.--," [...] "a quote."'
         # >>> test_novel.find_quoted_text()
@@ -184,22 +183,6 @@
         TODO(Redlon & Murray): Add and statements so that a broken up quote is treated as a
         TODO(Redlon & Murray): single quote
         TODO: Look for more complicated test cases in our existing novels.
-=======
-        //TODO: Make this test pass
-        #>>> test_novel.text = 'Test case: "Miss A.E.--," [...] "a quote."'
-        #>>> test_novel.find_quoted_text()
-        #['"Miss A.E.-- a quote."']
-
-        //TODO: Make this test pass
-        //TODO: One approach would be to find the shortest possible closed quote.
-        #>>> test_novel.text = 'Test case: "Open quote. [...] "Closed quote."'
-        #>>> test_novel.find_quoted_text()
-        #['"Closed quote."']
-
-        //TODO(Redlon & Murray): Add and statements so that a broken up quote is treated as a
-        //TODO(Redlon & Murray): single quote
-        //TODO: Look for more complicated test cases in our existing novels.
->>>>>>> d20922c5
 
         :return: list of complete quotation strings
         """
