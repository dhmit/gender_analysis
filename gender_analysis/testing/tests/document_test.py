--- conflicted
+++ resolved
@@ -28,8 +28,6 @@
     def test_document_initialization_missing_filepath_in_metadata(self):
         with pytest.raises(ValueError):
             d = Document({})
-<<<<<<< HEAD
-=======
 
     def test_document_initialization_metadata_file_with_wrong_extension(self):
         with pytest.raises(ValueError):
@@ -38,7 +36,6 @@
                 for row in reader:
                     row["filename"] = row["filename"].replace(".txt", "")
                     d = Document(row)
->>>>>>> 72e97147
 
     def test_document_initialization_disallowed_field_in_metadata(self):
         with pytest.raises(KeyError):
