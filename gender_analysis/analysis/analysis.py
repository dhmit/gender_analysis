"""
This file is intended for individual analyses of the gender_analysis project
"""

import nltk
import math
from operator import itemgetter
nltk.download('stopwords', quiet=True)
# TODO: add prior two lines to setup, necessary to run
import collections
from scipy.stats import chi2
from statistics import mean, median, mode
from nltk.corpus import stopwords
import unittest
stop_words = set(stopwords.words('english'))

import numpy as np
import matplotlib.pyplot as plt

from more_itertools import windowed
import seaborn as sns
palette = "colorblind"
style_name = "white"
style_list = {'axes.edgecolor': '.6', 'grid.color': '.9', 'axes.grid': 'True',
                           'font.family': 'serif'}
sns.set_color_codes(palette)
sns.set_style(style_name,style_list)

from gender_analysis.corpus import Corpus

def get_count_words(novel, words):
    """
    Takes in novel, a Novel object, and words, a list of words to be counted.
    Returns a dictionary where the keys are the elements of 'words' list
    and the values are the numbers of occurences of the elements in the novel.
    N.B.: Not case-sensitive.
    >>> from gender_analysis import novel
    >>> summary = "Hester was convicted of adultery. "
    >>> summary += "which made her very sad, and then Arthur was also sad, and everybody was "
    >>> summary += "sad and then Arthur died and it was very sad.  Sadness."
    >>> novel_metadata = {'author': 'Hawthorne, Nathaniel', 'title': 'Scarlet Letter',
    ...                   'corpus_name': 'sample_novels', 'date': '1850',
    ...                   'filename': None, 'text': summary}
    >>> scarlett = novel.Novel(novel_metadata)
    >>> get_count_words(scarlett, ["sad", "and"])
    {'sad': 4, 'and': 4}

    :param:words: a list of words to be counted in text
    :return: a dictionary where the key is the word and the value is the count
    """
    dic_word_counts = {}
    for word in words:
        dic_word_counts[word] = novel.get_count_of_word(word)
    return dic_word_counts


def get_comparative_word_freq(freqs):
    """
    Returns a dictionary of the frequency of words counted relative to each other.
    If frequency passed in is zero, returns zero

    :param freqs: dictionary
    :return: dictionary

    >>> from gender_analysis import novel
    >>> novel_metadata = {'author': 'Hawthorne, Nathaniel', 'title': 'Scarlet Letter',
    ...                   'corpus_name': 'sample_novels', 'date': '1900',
    ...                   'filename': 'hawthorne_scarlet.txt'}
    >>> scarlet = novel.Novel(novel_metadata)
    >>> d = {'he':scarlet.get_word_freq('he'), 'she':scarlet.get_word_freq('she')}
    >>> d
    {'he': 0.0073307821095431715, 'she': 0.005895718727577134}
    >>> x = get_comparative_word_freq(d)
    >>> x
    {'he': 0.554249547920434, 'she': 0.445750452079566}
    >>> d2 = {'he': 0, 'she': 0}
    >>> d2
    {'he': 0, 'she': 0}
    """

    total_freq = sum(freqs.values())
    comp_freqs = {}

    for k, v in freqs.items():
        try:
            freq = v / total_freq
        except ZeroDivisionError:
            freq = 0
        comp_freqs[k] = freq

    return comp_freqs


def get_counts_by_pos(freqs):
    """
    This functions returns a dictionary where each key is a part of speech tag (e.g. 'NN' for nouns)
    and the value is a counter object of words of that part of speech and their frequencies.
    It also filters out words like "is", "the". We used `nltk`'s stop words function for filtering.

    >>> get_counts_by_pos(collections.Counter({'baked':1,'chair':3,'swimming':4}))
    {'VBN': Counter({'baked': 1}), 'NN': Counter({'chair': 3}), 'VBG': Counter({'swimming': 4})}
    >>> get_counts_by_pos(collections.Counter({'is':10,'usually':7,'quietly':42}))
    {'RB': Counter({'quietly': 42, 'usually': 7})}

    :param freqs:
    :return:
    """

    sorted_words = {}
    # for each word in the counter
    for word in freqs.keys():
        # filter out if in nltk's list of stop words, e.g. is, the
        if word not in stop_words:
            # get its part of speech tag from nltk's pos_tag function
            tag = nltk.pos_tag([word])[0][1]
            # add that word to the counter object in the relevant dict entry
            if tag not in sorted_words.keys():
                sorted_words[tag] = collections.Counter({word:freqs[word]})
            else:
                sorted_words[tag].update({word: freqs[word]})
    return sorted_words


def display_gender_freq(d, title):
    """
    Takes in a dictionary sorted by author and gender frequencies, and a title.
    Outputs the resulting graph to 'visualizations/title.pdf' AND 'visualizations/title.png'

    dictionary format {"Author/Novel": [he_freq, she_freq]}

    Will scale to allow inputs of larger dictionaries with non-binary values

    :param d, title:
    :return:
    """
    he_val = []
    she_val = []
    authors = []

    for entry in d:
        authors.append(entry)
        he_val.append(d[entry][0])
        she_val.append(d[entry][1])

    fig, ax = plt.subplots()
    plt.ylim(0, 1)

    index = np.arange(len(d.keys()))
    bar_width = 0.35
    opacity = 0.4

    he_val = tuple(he_val)
    she_val = tuple(she_val)
    authors = tuple(authors)

    rects1 = ax.bar(index, he_val, bar_width, alpha=opacity, color='b', label='He')
    rects2 = ax.bar(index + bar_width, she_val, bar_width, alpha=opacity, color='r', label='She')

    ax.set_xlabel('Authors')
    ax.set_ylabel('Frequency')
    ax.set_title('Gendered Pronouns by Author')
    ax.set_xticks(index + bar_width / 2)
    plt.xticks(fontsize=8, rotation=90)
    ax.set_xticklabels(authors)
    ax.legend()

    fig.tight_layout()
    filepng = "visualizations/he_she_freq" + title + ".png"
    filepdf = "visualizations/he_she_freq" + title + ".pdf"
    plt.savefig(filepng, bbox_inches='tight')
    plt.savefig(filepdf, bbox_inches='tight')


def run_gender_freq(corpus):
    """
    Runs a program that uses the gender frequency analysis on all novels existing in a given
    corpus, and outputs the data as graphs
    :param corpus:
    :return:
    """
    novels = corpus._load_novels()
    c = len(novels)
    loops = c//10 + 1

    num = 0

    while num < loops:
        dictionary = {}
        for novel in novels[num * 10: min(c, num * 10 + 9)]:
            d = {'he': novel.get_word_freq('he'), 'she': novel.get_word_freq('she')}
            d = get_comparative_word_freq(d)
            lst = [d["he"], d["she"]]
            book = novel.title[0:20] + "\n" + novel.author
            dictionary[book] = lst
        display_gender_freq(dictionary, str(num))
        num += 1



def dunn_individual_word(total_words_corpus_1, total_words_corpus_2, count_of_word_corpus_1,
                     count_of_word_corpus_2):
    '''
    applies dunning log likelihood to compare individual word usage in male and female corpus

    :param word: desired word to compare
    :param m_corpus: c.filter_by_gender('male')
    :param f_corpus: c. filter_by_gender('female')
    :return: log likelihoods and p value
    >>> total_words_m_corpus = 8648489
    >>> total_words_f_corpus = 8700765
    >>> wordcount_female = 1000
    >>> wordcount_male = 50
    >>> dunn_individual_word(total_words_m_corpus,total_words_f_corpus,wordcount_male,wordcount_female)
    -800

    '''
    a = count_of_word_corpus_1
    b = count_of_word_corpus_2
    c = total_words_corpus_1
    d = total_words_corpus_2

    e1 = c * (a + b) / (c + d)
    e2 = d * (a + b) / (c + d)

    dunning_log_likelihood = 2 * (a * math.log(a / e1) + b * math.log(b / e2))

    if count_of_word_corpus_1 * math.log(count_of_word_corpus_1 / e1) < 0:
        dunning_log_likelihood = -dunning_log_likelihood

    p = 1 - chi2.cdf(abs(dunning_log_likelihood), 1)

    return dunning_log_likelihood


def dunning_total(m_corpus, f_corpus):
    '''
    goes through gendered corpora
    runs dunning_indiviidual on all words that are in BOTH corpora
    returns sorted dictionary of words and their dunning scores
    shows top 10 and lowest 10 words

    :return: dictionary of common word with dunning value and p value

         >>> c = Corpus('sample_novels')
         >>> m_corpus = c.filter_by_gender('male')
         >>> f_corpus = c.filter_by_gender('female')
         >>> result = dunning_total(m_corpus, f_corpus)
         >>> print(result[0:10])
<<<<<<< HEAD
         [('she', (-12292.762338290115, 29042, 45509)), ('her', (-11800.614222528242, 37517, \
53463)), ('jo', (-3268.940103481869, 1, 1835)), ('carlyle', (-2743.3204833572668, 3, \
1555)), ('mrs', (-2703.877430262923, 3437, 6786)), ('amy', (-2221.449213948045, 36, \
1408)), ('laurie', (-1925.9408323278521, 2, 1091)), ('adeline', (-1896.0496657740907, \
13, 1131)), ('alessandro', (-1804.1775207769476, 3, 1029)), ('mr', (-1772.0584351647658, 7900, \
10220))]
=======
         [('she', (-12292.762338290115, 29042, 45509)),
         ('her', (-11800.614222528242, 37517, 53463)),
         ('jo', (-3268.940103481869, 1, 1835)),
         ('carlyle', (-2743.3204833572668, 3, 1555)),
         ('mrs', (-2703.877430262923, 3437, 6786)),
         ('amy', (-2221.449213948045, 36, 1408)),
         ('laurie', (-1925.9408323278521, 2, 1091)),
         ('adeline', (-1896.0496657740907, 13, 1131)),
         ('alessandro', (-1804.1775207769476, 3, 1029)),
         ('mr', (-1772.0584351647658, 7900, 10220))]


>>>>>>> 667eb7fa
    '''
    wordcounter_male = m_corpus.get_wordcount_counter()
    wordcounter_female = f_corpus.get_wordcount_counter()

    totalmale_words = 0
    totalfemale_words = 0

    for male_word in wordcounter_male:
        totalmale_words += wordcounter_male[male_word]
    for female_word in wordcounter_female:
        totalfemale_words += wordcounter_female[female_word]

    dunning_result = {}
    for word in wordcounter_male:
        wordcount_male = wordcounter_male[word]
        if word in wordcounter_female:
            wordcount_female = wordcounter_female[word]

            dunning_word = dunn_individual_word(totalmale_words, totalfemale_words,wordcount_male, wordcount_female)
            dunning_result[word] = (dunning_word, wordcount_male, wordcount_female)
    dunning_result = sorted(dunning_result.items(), key=itemgetter(1))

    return dunning_result


def instance_dist(novel, word):
    """
    Takes in a particular word, returns a list of distances between each instance of that word in the novel.
    >>> from gender_analysis import novel
    >>> summary = "Hester was her convicted of adultery. "
    >>> summary += "which made her very sad, and then her Arthur was also sad, and her everybody was "
    >>> summary += "sad and then Arthur her died and it was very sad. her Sadness."
    >>> novel_metadata = {'author': 'Hawthorne, Nathaniel', 'title': 'Scarlet Letter',
    ...                   'corpus_name': 'sample_novels', 'date': '1966',
    ...                   'filename': None, 'text': summary}
    >>> scarlett = novel.Novel(novel_metadata)
    >>> instance_dist(scarlett, "her")
    [6, 5, 6, 7, 7]

    :param:novel to analyze, gendered word
    :return: list of distances between instances of gendered word

    """
    output = []
    count = 0
    start = False
    text = novel.get_tokenized_text()

    for e in text:
        if not start:
            if e == word:
                start = True
        else:
            count += 1
            if e == word:
                output.append(count)
                count = 0
    return output


def pronoun_instance_dist(novel, words):
    """
        Takes in a novel and list of gender pronouns, returns a list of distances between each
        instance of a pronoun in that novel
        >>> from gender_analysis import novel
        >>> summary = "James was his convicted of adultery. "
        >>> summary += "which made him very sad, and then his Jane was also sad, and himself everybody was "
        >>> summary += "sad and then he died and it was very sad. His Sadness."
        >>> novel_metadata = {'author': 'Hawthorne, Nathaniel', 'title': 'Scarlet Letter',
        ...                   'corpus_name': 'sample_novels', 'date': '1966',
        ...                   'filename': None, 'text': summary}
        >>> scarlett = novel.Novel(novel_metadata)
        >>> pronoun_instance_dist(scarlett, ["his", "him", "he", "himself"])
        [6, 5, 6, 6, 7]

        :param:novel
        :return: list of distances between instances of pronouns
    """
    text = novel.get_tokenized_text()
    output = []
    count = 0
    start = False

    for e in text:
        e = e.lower()
        if not start:
            if e in words:
                start = True
        else:
            count += 1
            if e in words:
                output.append(count)
                count = 0
    return output


def male_instance_dist(novel):
    """
        Takes in a novel, returns a list of distances between each instance of a female pronoun in that novel
       >>> from gender_analysis import novel
       >>> summary = "James was his convicted of adultery. "
       >>> summary += "which made him very sad, and then he Arthur was also sad, and himself everybody was "
       >>> summary += "sad and then he died and it was very sad. His Sadness."
       >>> novel_metadata = {'author': 'Hawthorne, Nathaniel', 'title': 'Scarlet Letter',
       ...                   'corpus_name': 'sample_novels', 'date': '1966',
       ...                   'filename': None, 'text': summary}
       >>> scarlett = novel.Novel(novel_metadata)
       >>> male_instance_dist(scarlett)
       [6, 5, 6, 6, 7]

       :param: novel
       :return: list of distances between instances of gendered word
    """
    return pronoun_instance_dist(novel, ["his", "him", "he", "himself"])


def female_instance_dist(novel):
    """
        Takes in a novel, returns a list of distances between each instance of a female pronoun in that novel
       >>> from gender_analysis import novel
       >>> summary = "Hester was her convicted of adultery. "
       >>> summary += "which made her very sad, and then she Hester was also sad, and herself everybody was "
       >>> summary += "sad and then she died and it was very sad. Her Sadness."
       >>> novel_metadata = {'author': 'Hawthorne, Nathaniel', 'title': 'Scarlet Letter',
       ...                   'corpus_name': 'sample_novels', 'date': '1966',
       ...                   'filename': None, 'text': summary}
       >>> scarlett = novel.Novel(novel_metadata)
       >>> female_instance_dist(scarlett)
       [6, 5, 6, 6, 7]

       :param: novel
       :return: list of distances between instances of gendered word
    """
    return pronoun_instance_dist(novel, ["her", "hers", "she", "herself"])


def find_gender_adj(novel, female):
    """
        Takes in a novel and boolean indicating gender, returns a dictionary of adjectives that appear within
        a window of 5 words around each male pronoun
        >>> from gender_analysis import novel
        >>> summary = "James was convicted of adultery. "
        >>> summary += "he was a handsome guy, and everyone thought that he was so handsome, and everybody was "
        >>> summary += "sad and then he died a very handsome death. His Sadness."
        >>> novel_metadata = {'author': 'Hawthorne, Nathaniel', 'title': 'Scarlet Letter',
        ...                   'corpus_name': 'sample_novels', 'date': '1966',
        ...                   'filename': None, 'text': summary}
        >>> scarlett = novel.Novel(novel_metadata)
        >>> find_gender_adj(scarlett, False)
        {'handsome': 3, 'sad': 1}

        :param:novel, boolean indicating whether to search for female adjectives (true) or male adj (false)
        :return: dictionary of adjectives that appear around male pronouns and the number of occurences
    """
    output = {}
    text = novel.get_tokenized_text()

    if female:
        distances = female_instance_dist(novel)
        pronouns1 = ["her", "hers", "she", "herself"]
        pronouns2 = ["his", "him", "he", "himself"]
    else:
        distances = male_instance_dist(novel)
        pronouns1 = ["his", "him", "he", "himself"]
        pronouns2 = ["her", "hers", "she", "herself"]
    if len(distances) == 0:
        return {}
    elif len(distances) <= 3:
        lower_window_bound = 5
    else:
        lower_window_bound = median(sorted(distances)[:int(len(distances) / 2)])

    if not lower_window_bound >= 5:
        return "lower window bound less than 5"
    for l1, l2, l3, l4, l5, l6, l7, l8, l9, l10, l11 in windowed(text, 11):
        l6 = l6.lower()
        if not l6 in pronouns1:
            continue
        words = [l1, l2, l3, l4, l5, l6, l7, l8, l9, l10, l11]
        if bool(set(words) & set(pronouns2)):
            continue
        for index, word in enumerate(words):
            words[index] = word.lower()
        tags = nltk.pos_tag(words)
        for tag_index, tag in enumerate(tags):
            if tags[tag_index][1] == "JJ" or tags[tag_index][1] == "JJR" or tags[tag_index][1] == "JJS":
                word = words[tag_index]
                if word in output.keys():
                    output[word] += 1
                else:
                    output[word] = 1
    return output


def find_male_adj(novel):
    """
        Takes in a novel, returns a dictionary of adjectives that appear within a window of 5 words around each male pronoun
       >>> from gender_analysis import novel
       >>> summary = "James was convicted of adultery. "
       >>> summary += "he was a handsome guy, and everyone thought that he was so handsome, and everybody was "
       >>> summary += "sad and then he died a very handsome death. His Sadness."
       >>> novel_metadata = {'author': 'Hawthorne, Nathaniel', 'title': 'Scarlet Letter',
       ...                   'corpus_name': 'sample_novels', 'date': '1966',
       ...                   'filename': None, 'text': summary}
       >>> scarlett = novel.Novel(novel_metadata)
       >>> find_male_adj(scarlett)
       {'handsome': 3, 'sad': 1}

       :param:novel
       :return: dictionary of adjectives that appear around male pronouns and the number of occurences
    """
    return find_gender_adj(novel, False)


def find_female_adj(novel):
    """
        Takes in a novel, returns a dictionary of adjectives that appear within a window of 5 words around each female pronoun
       >>> from gender_analysis import novel
       >>> summary = "Jane was convicted of adultery. "
       >>> summary += "she was a beautiful gal, and everyone thought that she was very beautiful, and everybody was "
       >>> summary += "sad and then she died. Everyone agreed that she was a beautiful corpse that deserved peace."
       >>> novel_metadata = {'author': 'Hawthorne, Nathaniel', 'title': 'Scarlet Letter',
       ...                   'corpus_name': 'sample_novels', 'date': '1966',
       ...                   'filename': None, 'text': summary}
       >>> scarlett = novel.Novel(novel_metadata)
       >>> find_female_adj(scarlett)
       {'beautiful': 3, 'sad': 1}

       :param:novel
       :return: dictionary of adjectives that appear around female pronouns and the number of occurences

       """
    return find_gender_adj(novel, True)


def process_medians(helst, shelst, authlst):
    """
    >>> medians_he = [12, 130, 0, 12, 314, 18, 15, 12, 123]
    >>> medians_she = [123, 52, 12, 345, 0,  13, 214, 12, 23]
    >>> books = ["a", "b", "c", "d", "e", "f", "g", "h", "i"]
    >>> process_medians(helst=medians_he, shelst=medians_she, authlst=books)
    {'he': [0, 2.5, 0, 1.3846153846153846, 0, 1.0, 5.3478260869565215], 'she': [10.25, 0, 28.75, \
0, 14.266666666666667, 0, 0], 'book': ['a', 'b', 'd', 'f', 'g', 'h', 'i']}

    :param helst:
    :param shelst:
    :param authlst:
    :return: a dictionary sorted as so {
                                        "he":[ratio of he to she if >= 1, else 0],
                                        "she":[ratio of she to he if > 1, else 0]
                                        "book":[lst of book authors]
                                       }
    """
    d = {"he": [], "she": [], "book": []}
    for num in range(len(helst)):
        if helst[num] > 0 and shelst[num] > 0:
            res = helst[num] - shelst[num]
            if res >= 0:
                d["he"].append(helst[num] / shelst[num])
                d["she"].append(0)
                d["book"].append(authlst[num])
            else:
                d["he"].append(0)
                d["she"].append(shelst[num] / helst[num])
                d["book"].append(authlst[num])
        else:
            if helst == 0:
                print("ERR: no MALE values: " + authlst[num])
            if shelst == 0:
                print("ERR: no FEMALE values: " + authlst[num])
    return d


def bubble_sort_across_lists(dictionary):
    """
    >>> d = {'he': [0, 2.5, 0, 1.3846153846153846, 0, 1.0, 5.3478260869565215],
    ...     'she': [10.25, 0, 28.75, 0, 14.266666666666667, 0, 0],
    ...     'book': ['a', 'b', 'd', 'f', 'g', 'h', 'i']}
    >>> bubble_sort_across_lists(d)
    {'he': [5.3478260869565215, 2.5, 1.3846153846153846, 1.0, 0, 0, 0], 'she': [0, 0, 0, 0, \
10.25, 14.266666666666667, 28.75], 'book': ['i', 'b', 'f', 'h', 'a', 'g', 'd']}

    :param dictionary: containing 3 different list values.
    Note: dictionary keys MUST contain arguments 'he', 'she', and 'book'
    :return dictionary sorted across all three lists in a specific method:
    1) Descending order of 'he' values
    2) Ascending order of 'she' values
    3) Corresponding values of 'book' values
    """
    lst1 = dictionary['he']
    lst2 = dictionary['she']
    lst3 = dictionary['book']
    r = range(len(lst1) - 1)
    p = True

    # sort by lst1 descending
    for j in r:
        for i in r:
            if lst1[i] < lst1[i + 1]:
                # manipulating lst 1
                temp1 = lst1[i]
                lst1[i] = lst1[i + 1]
                lst1[i + 1] = temp1
                # manipulating lst 2
                temp2 = lst2[i]
                lst2[i] = lst2[i + 1]
                lst2[i + 1] = temp2
                # manipulating lst of authors
                temp3 = lst3[i]
                lst3[i] = lst3[i + 1]
                lst3[i + 1] = temp3
                p = False
        if p:
            break
        else:
            p = True

    # sort by lst2 ascending
    for j in r:
        for i in r:
            if lst2[i] > lst2[i + 1]:
                # manipulating lst 1
                temp1 = lst1[i]
                lst1[i] = lst1[i + 1]
                lst1[i + 1] = temp1
                # manipulating lst 2
                temp2 = lst2[i]
                lst2[i] = lst2[i + 1]
                lst2[i + 1] = temp2
                # manipulating lst of authors
                temp3 = lst3[i]
                lst3[i] = lst3[i + 1]
                lst3[i + 1] = temp3
                p = False
        if p:
            break
        else:
            p = True
    d = {}
    d['he'] = lst1
    d['she'] = lst2
    d['book'] = lst3
    return d


def instance_stats(book, medians1, medians2, title):
    """
    :param book:
    :param medians1:
    :param medians2:
    :param title:
    :return: file written to visualizations folder depicting the ratio of two values given as a
    bar graph
    """
    fig, ax = plt.subplots()
    plt.ylim(0, 50)

    index = np.arange(len(book))
    bar_width = .7
    opacity = 0.4

    medians_she = tuple(medians2)
    medians_he = tuple(medians1)
    book = tuple(book)

    rects1 = ax.bar(index, medians_he, bar_width, alpha=opacity, color='b', label='Male to Female')
    rects2 = ax.bar(index, medians_she, bar_width, alpha=opacity, color='r', label='Female to Male')

    ax.set_xlabel('Book')
    ax.set_ylabel('Ratio of Median Values')
    ax.set_title(
        'MtF or FtM Ratio of Median Distance of Gendered Instances by Author')
    ax.set_xticks(index)
    plt.xticks(fontsize=8, rotation=90)
    ax.set_xticklabels(book)
    ax.set_yscale("symlog")

    ax.legend()

    fig.tight_layout()
    filepng = "visualizations/" + title + ".png"
    filepdf = "visualizations/" + title + ".pdf"
    plt.savefig(filepng, bbox_inches='tight')
    plt.savefig(filepdf, bbox_inches='tight')


def run_dist_inst(corpus):
    """
    Runs a program that uses the instance distance analysis on all novels existing in a given
    corpus, and outputs the data as graphs
    :param corpus:
    :return:
    """
    novels = corpus._load_novels()
    c = len(novels)
    loops = c//10 + 1

    num = 0

    while num < loops:
        medians_he = []
        medians_she = []
        books = []
        for novel in novels[num * 10: min(c, num * 10 + 9)]:
            result_he = instance_dist(novel, "he")
            result_she = instance_dist(novel, "she")
            try:
                medians_he.append(median(result_he))
            except:
                medians_he.append(0)
            try:
                medians_she.append(median(result_she))
            except:
                medians_she.append(0)
            books.append(novel.title[0:20] + "\n" + novel.author)
        d = process_medians(helst=medians_he, shelst=medians_she, authlst=books)
        d = bubble_sort_across_lists(d)
        instance_stats(d["book"], d["he"], d["she"], "inst_dist" + str(num))
        num += 1


class Test(unittest.TestCase):
    def test_dunning_total(self):
        c = Corpus('sample_novels')
        m_corpus = c.filter_by_gender('male')
        f_corpus = c.filter_by_gender('female')
        results = dunning_total(m_corpus, f_corpus)
        print(results[10::])
        #print(reversed(results[-100::]))


if __name__ == '__main__':
    # unittest.main()
    '''
    print("loading corpus")
    corpus = Corpus('sample_novels')
    print("loading novel")
    novel = corpus._load_novels()[15]
    print(novel.author, novel.title, novel.word_count)
    print("running function")
    result = find_male_adj(novel)
    output = []
    for key in result.keys():
        output.append((result[key], key))
    print(sorted(output, reverse=True))
    '''
    c = Corpus('sample_novels')
    run_dist_inst(c)
    run_gender_freq(c)
    print("hello")
<|MERGE_RESOLUTION|>--- conflicted
+++ resolved
@@ -211,7 +211,7 @@
     >>> wordcount_female = 1000
     >>> wordcount_male = 50
     >>> dunn_individual_word(total_words_m_corpus,total_words_f_corpus,wordcount_male,wordcount_female)
-    -800
+    -1047.8610274053995
 
     '''
     a = count_of_word_corpus_1
@@ -246,27 +246,13 @@
          >>> f_corpus = c.filter_by_gender('female')
          >>> result = dunning_total(m_corpus, f_corpus)
          >>> print(result[0:10])
-<<<<<<< HEAD
          [('she', (-12292.762338290115, 29042, 45509)), ('her', (-11800.614222528242, 37517, \
 53463)), ('jo', (-3268.940103481869, 1, 1835)), ('carlyle', (-2743.3204833572668, 3, \
 1555)), ('mrs', (-2703.877430262923, 3437, 6786)), ('amy', (-2221.449213948045, 36, \
 1408)), ('laurie', (-1925.9408323278521, 2, 1091)), ('adeline', (-1896.0496657740907, \
 13, 1131)), ('alessandro', (-1804.1775207769476, 3, 1029)), ('mr', (-1772.0584351647658, 7900, \
 10220))]
-=======
-         [('she', (-12292.762338290115, 29042, 45509)),
-         ('her', (-11800.614222528242, 37517, 53463)),
-         ('jo', (-3268.940103481869, 1, 1835)),
-         ('carlyle', (-2743.3204833572668, 3, 1555)),
-         ('mrs', (-2703.877430262923, 3437, 6786)),
-         ('amy', (-2221.449213948045, 36, 1408)),
-         ('laurie', (-1925.9408323278521, 2, 1091)),
-         ('adeline', (-1896.0496657740907, 13, 1131)),
-         ('alessandro', (-1804.1775207769476, 3, 1029)),
-         ('mr', (-1772.0584351647658, 7900, 10220))]
-
-
->>>>>>> 667eb7fa
+
     '''
     wordcounter_male = m_corpus.get_wordcount_counter()
     wordcounter_female = f_corpus.get_wordcount_counter()
