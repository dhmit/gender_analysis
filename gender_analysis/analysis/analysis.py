"""
This file is intended for individual analyses of the gender_analysis project
"""

import nltk
import math
import numpy as np
import matplotlib.pyplot as plt
from more_itertools import windowed
import collections
from scipy.stats import chi2
from statistics import median
from nltk.corpus import stopwords
import unittest
from operator import itemgetter
from gender_analysis.corpus import Corpus
import seaborn as sns

from gender_analysis.analysis.dunning import dunn_individual_word, dunn_individual_word_by_corpus

nltk.download('stopwords', quiet=True)

stop_words = set(stopwords.words('english'))

palette = "colorblind"
style_name = "white"
style_list = {'axes.edgecolor': '.6', 'grid.color': '.9', 'axes.grid': 'True',
                           'font.family': 'serif'}
sns.set_color_codes(palette)
sns.set_style(style_name,style_list)


def get_count_words(document, words):
    """
    Takes in document, a Document object, and words, a list of words to be counted.
    Returns a dictionary where the keys are the elements of 'words' list
    and the values are the numbers of occurences of the elements in the document.
    N.B.: Not case-sensitive.
    >>> from gender_analysis import document
    >>> document_metadata = {'author': 'Hawthorne, Nathaniel', 'title': 'Scarlet Letter',
    ...                   'corpus_name': 'document_test_files', 'date': '1850',
    ...                   'filename': 'test_text_2.txt'}
    >>> scarlett = document.Document(document_metadata)
    >>> get_count_words(scarlett, ["sad", "and"])
    {'sad': 4, 'and': 4}

    :param:words: a list of words to be counted in text
    :return: a dictionary where the key is the word and the value is the count
    """
    dic_word_counts = {}
    for word in words:
        dic_word_counts[word] = document.get_count_of_word(word)
    return dic_word_counts


def get_comparative_word_freq(freqs):
    """
    Returns a dictionary of the frequency of words counted relative to each other.
    If frequency passed in is zero, returns zero

    :param freqs: dictionary
    :return: dictionary

    >>> from gender_analysis import document
    >>> document_metadata = {'author': 'Hawthorne, Nathaniel', 'title': 'Scarlet Letter',
    ...                   'corpus_name': 'sample_novels', 'date': '1900',
    ...                   'filename': 'hawthorne_scarlet.txt'}
    >>> scarlet = document.Document(document_metadata)
    >>> d = {'he':scarlet.get_word_freq('he'), 'she':scarlet.get_word_freq('she')}
    >>> d
    {'he': 0.0073307821095431715, 'she': 0.005895718727577134}
    >>> x = get_comparative_word_freq(d)
    >>> x
    {'he': 0.554249547920434, 'she': 0.445750452079566}
    >>> d2 = {'he': 0, 'she': 0}
    >>> d2
    {'he': 0, 'she': 0}
    """

    total_freq = sum(freqs.values())
    comp_freqs = {}

    for k, v in freqs.items():
        try:
            freq = v / total_freq
        except ZeroDivisionError:
            freq = 0
        comp_freqs[k] = freq

    return comp_freqs


def get_counts_by_pos(freqs):
    """
    This functions returns a dictionary where each key is a part of speech tag (e.g. 'NN' for nouns)
    and the value is a counter object of words of that part of speech and their frequencies.
    It also filters out words like "is", "the". We used `nltk`'s stop words function for filtering.

    >>> get_counts_by_pos(collections.Counter({'baked':1,'chair':3,'swimming':4}))
    {'VBN': Counter({'baked': 1}), 'NN': Counter({'chair': 3}), 'VBG': Counter({'swimming': 4})}
    >>> get_counts_by_pos(collections.Counter({'is':10,'usually':7,'quietly':42}))
    {'RB': Counter({'quietly': 42, 'usually': 7})}

    :param freqs:
    :return:
    """

    sorted_words = {}
    # for each word in the counter
    for word in freqs.keys():
        # filter out if in nltk's list of stop words, e.g. is, the
        if word not in stop_words:
            # get its part of speech tag from nltk's pos_tag function
            tag = nltk.pos_tag([word])[0][1]
            # add that word to the counter object in the relevant dict entry
            if tag not in sorted_words.keys():
                sorted_words[tag] = collections.Counter({word:freqs[word]})
            else:
                sorted_words[tag].update({word: freqs[word]})
    return sorted_words


def display_gender_freq(d, title):
    """
    Takes in a dictionary sorted by author and gender frequencies, and a title.
    Outputs the resulting graph to 'visualizations/title.pdf' AND 'visualizations/title.png'

    Will scale to allow inputs of larger dictionaries with non-binary values

    :param d: dictionary in the format {"Author/Document": [he_freq, she_freq]}
    :param title: title of graph
    :return:
    """
    he_val = []
    she_val = []
    authors = []

    for entry in d:
        authors.append(entry)
        he_val.append(d[entry][0])
        she_val.append(d[entry][1])

    fig, ax = plt.subplots()
    plt.ylim(0, 1)

    index = np.arange(len(d.keys()))
    bar_width = 0.35
    opacity = 0.4

    he_val = tuple(he_val)
    she_val = tuple(she_val)
    authors = tuple(authors)

    rects1 = ax.bar(index, he_val, bar_width, alpha=opacity, color='b', label='He')
    rects2 = ax.bar(index + bar_width, she_val, bar_width, alpha=opacity, color='r', label='She')

    ax.set_xlabel('Authors')
    ax.set_ylabel('Frequency')
    ax.set_title('Gendered Pronouns by Author')
    ax.set_xticks(index + bar_width / 2)
    plt.xticks(fontsize=8, rotation=90)
    ax.set_xticklabels(authors)
    ax.legend()

    fig.tight_layout()
    filepng = "visualizations/he_she_freq" + title + ".png"
    filepdf = "visualizations/he_she_freq" + title + ".pdf"
    plt.savefig(filepng, bbox_inches='tight')
    plt.savefig(filepdf, bbox_inches='tight')


def run_gender_freq(corpus):
    """
    Runs a program that uses the gender frequency analysis on all documents existing in a given
    corpus, and outputs the data as graphs
    :param corpus:
    :return:
    """
    documents = corpus.documents
    c = len(documents)
    loops = c//10 + 1

    num = 0

    while num < loops:
        dictionary = {}
        for document in documents[num * 10: min(c, num * 10 + 9)]:
            d = {'he': document.get_word_freq('he'), 'she': document.get_word_freq('she')}
            d = get_comparative_word_freq(d)
            lst = [d["he"], d["she"]]
            book = document.title[0:20] + "\n" + document.author
            dictionary[book] = lst
        display_gender_freq(dictionary, str(num))
        num += 1


def dunning_total(m_corpus, f_corpus):
    """
    goes through gendered corpora
    runs dunning_individual on all words that are in BOTH corpora
    returns sorted dictionary of words and their dunning scores
    shows top 10 and lowest 10 words

    :return: dictionary of common word with dunning value and p value

         >>> from gender_analysis.analysis.analysis import dunning_total
<<<<<<< HEAD
         >>> from pathlib import Path
         >>> from gender_analysis.corpus import Corpus
         >>> import os
         >>> BASE_PATH = Path(os.path.abspath(os.path.dirname(os.getcwd())))
         >>> c = Corpus(Path(BASE_PATH, 'corpora', 'sample_novels'))
=======
         >>> from gender_analysis.corpus import Corpus
         >>> c = Corpus('sample_novels')
>>>>>>> ba1de616
         >>> m_corpus = c.filter_by_gender('male')
         >>> f_corpus = c.filter_by_gender('female')
         >>> result = dunning_total(m_corpus, f_corpus)
         >>> print(result[0:10])
         [('she', (-12292.762338290115, 29042, 45509)), ('her', (-11800.614222528242, 37517, 53463)), ('jo', (-3268.940103481869, 1, 1835)), ('carlyle', (-2743.3204833572668, 3, 1555)), ('mrs', (-2703.877430262923, 3437, 6786)), ('amy', (-2221.449213948045, 36, 1408)), ('laurie', (-1925.9408323278521, 2, 1091)), ('adeline', (-1896.0496657740907, 13, 1131)), ('alessandro', (-1804.1775207769476, 3, 1029)), ('mr', (-1772.0584351647658, 7900, 10220))]
    """
    wordcounter_male = m_corpus.get_wordcount_counter()
    wordcounter_female = f_corpus.get_wordcount_counter()

    totalmale_words = 0
    totalfemale_words = 0

    for male_word in wordcounter_male:
        totalmale_words += wordcounter_male[male_word]
    for female_word in wordcounter_female:
        totalfemale_words += wordcounter_female[female_word]

    dunning_result = {}
    for word in wordcounter_male:
        wordcount_male = wordcounter_male[word]
        if word in wordcounter_female:
            wordcount_female = wordcounter_female[word]

            dunning_word = dunn_individual_word(totalmale_words, totalfemale_words,
                                                wordcount_male, wordcount_female)
            dunning_result[word] = (dunning_word, wordcount_male, wordcount_female)
    '''
    wordcounter_male = m_corpus.get_wordcount_counter()
    wordcounter_female = f_corpus.get_wordcount_counter()
    dunning_result = {}
    for word in wordcounter_male:
        wordcount_male = wordcounter_male[word]
        if word in wordcounter_female:
            wordcount_female = wordcounter_female[word]
            dunning_word = dunn_individual_word_by_corpus(m_corpus, f_corpus, word)
            dunning_result[word] = (dunning_word, wordcount_male, wordcount_female)
    '''
    dunning_result = sorted(dunning_result.items(), key=itemgetter(1))

    return dunning_result


def instance_dist(document, word):
    """
    Takes in a particular word, returns a list of distances between each instance of that word in the document.
    >>> from gender_analysis import document
    >>> document_metadata = {'author': 'Hawthorne, Nathaniel', 'title': 'Scarlet Letter',
    ...                   'corpus_name': 'document_test_files', 'date': '1966',
    ...                   'filename': 'test_text_3.txt'}
    >>> scarlett = document.Document(document_metadata)
    >>> instance_dist(scarlett, "her")
    [6, 5, 6, 7, 7]

    :param:document to analyze, gendered word
    :return: list of distances between instances of gendered word

    """
    return words_instance_dist(document, [word])


def words_instance_dist(document, words):
    """
        Takes in a document and list of gender pronouns, returns a list of distances between each
        instance of a pronoun in that document
        >>> from gender_analysis import document
        >>> document_metadata = {'author': 'Hawthorne, Nathaniel', 'title': 'Scarlet Letter',
        ...                   'corpus_name': 'document_test_files', 'date': '1966',
        ...                   'filename': 'test_text_4.txt'}
        >>> scarlett = document.Document(document_metadata)
        >>> words_instance_dist(scarlett, ["his", "him", "he", "himself"])
        [6, 5, 6, 6, 7]

        :param:document
        :return: list of distances between instances of pronouns
    """
    text = document.get_tokenized_text()
    output = []
    count = 0
    start = False

    for e in text:
        e = e.lower()
        if not start:
            if e in words:
                start = True
        else:
            count += 1
            if e in words:
                output.append(count)
                count = 0
    return output


def male_instance_dist(document):
    """
        Takes in a document, returns a list of distances between each instance of a female pronoun in that document
       >>> from gender_analysis import document
       >>> document_metadata = {'author': 'Hawthorne, Nathaniel', 'title': 'Scarlet Letter',
       ...                   'corpus_name': 'document_test_files', 'date': '1966',
       ...                   'filename': 'test_text_5.txt'}
       >>> scarlett = document.Document(document_metadata)
       >>> male_instance_dist(scarlett)
       [6, 5, 6, 6, 7]

       :param: document
       :return: list of distances between instances of gendered word
    """
    return words_instance_dist(document, ["his", "him", "he", "himself"])


def female_instance_dist(document):
    """
        Takes in a document, returns a list of distances between each instance of a female pronoun in that document
       >>> from gender_analysis import document
       >>> document_metadata = {'author': 'Hawthorne, Nathaniel', 'title': 'Scarlet Letter',
       ...                   'corpus_name': 'document_test_files', 'date': '1966',
       ...                   'filename': 'test_text_6.txt'}
       >>> scarlett = document.Document(document_metadata)
       >>> female_instance_dist(scarlett)
       [6, 5, 6, 6, 7]

       :param: document
       :return: list of distances between instances of gendered word
    """
    return words_instance_dist(document, ["her", "hers", "she", "herself"])


def find_gender_adj(document, female):
    """
        Takes in a document and boolean indicating gender, returns a dictionary of adjectives that appear within
        a window of 5 words around each pronoun
        >>> from gender_analysis import document
        >>> document_metadata = {'author': 'Hawthorne, Nathaniel', 'title': 'Scarlet Letter',
        ...                   'corpus_name': 'document_test_files', 'date': '1966',
        ...                   'filename': 'test_text_7.txt'}
        >>> scarlett = document.Document(document_metadata)
        >>> find_gender_adj(scarlett, False)
        {'handsome': 3, 'sad': 1}

        :param:document, boolean indicating whether to search for female adjectives (true) or male adj (false)
        :return: dictionary of adjectives that appear around male pronouns and the number of occurences
    """
    output = {}
    text = document.get_tokenized_text()

    if female:
        distances = female_instance_dist(document)
        pronouns1 = ["her", "hers", "she", "herself"]
        pronouns2 = ["his", "him", "he", "himself"]
    else:
        distances = male_instance_dist(document)
        pronouns1 = ["his", "him", "he", "himself"]
        pronouns2 = ["her", "hers", "she", "herself"]
    if len(distances) == 0:
        return {}
    elif len(distances) <= 3:
        lower_window_bound = 5
    else:
        lower_window_bound = median(sorted(distances)[:int(len(distances) / 2)])

    if not lower_window_bound >= 5:
        return "lower window bound less than 5"
    for l1, l2, l3, l4, l5, l6, l7, l8, l9, l10, l11 in windowed(text, 11):
        l6 = l6.lower()
        if not l6 in pronouns1:
            continue
        words = [l1, l2, l3, l4, l5, l6, l7, l8, l9, l10, l11]
        if bool(set(words) & set(pronouns2)):
            continue
        for index, word in enumerate(words):
            words[index] = word.lower()
        tags = nltk.pos_tag(words)
        for tag_index, tag in enumerate(tags):
            if tags[tag_index][1] == "JJ" or tags[tag_index][1] == "JJR" or tags[tag_index][1] == "JJS":
                word = words[tag_index]
                if word in output.keys():
                    output[word] += 1
                else:
                    output[word] = 1
    return output


def find_male_adj(document):
    """
        Takes in a document, returns a dictionary of adjectives that appear within a window of 5 words around each male pronoun
       >>> from gender_analysis import document
       >>> document_metadata = {'author': 'Hawthorne, Nathaniel', 'title': 'Scarlet Letter',
       ...                   'corpus_name': 'document_test_files', 'date': '1966',
       ...                   'filename': 'test_text_8.txt'}
       >>> scarlett = document.Document(document_metadata)
       >>> find_male_adj(scarlett)
       {'handsome': 3, 'sad': 1}

       :param:document
       :return: dictionary of adjectives that appear around male pronouns and the number of occurences
    """
    return find_gender_adj(document, False)


def find_female_adj(document):
    """
        Takes in a document, returns a dictionary of adjectives that appear within a window of 5 words around each female pronoun
       >>> from gender_analysis import document
       >>> document_metadata = {'author': 'Hawthorne, Nathaniel', 'title': 'Scarlet Letter',
       ...                   'corpus_name': 'document_test_files', 'date': '1966',
       ...                   'filename': 'test_text_9.txt'}
       >>> scarlett = document.Document(document_metadata)
       >>> find_female_adj(scarlett)
       {'beautiful': 3, 'sad': 1}

       :param:document
       :return: dictionary of adjectives that appear around female pronouns and the number of occurences

       """
    return find_gender_adj(document, True)


def process_medians(helst, shelst, authlst):
    """
    >>> medians_he = [12, 130, 0, 12, 314, 18, 15, 12, 123]
    >>> medians_she = [123, 52, 12, 345, 0,  13, 214, 12, 23]
    >>> books = ["a", "b", "c", "d", "e", "f", "g", "h", "i"]
    >>> process_medians(helst=medians_he, shelst=medians_she, authlst=books)
    {'he': [0, 2.5, 0, 1.3846153846153846, 0, 1.0, 5.3478260869565215], 'she': [10.25, 0, 28.75, 0, 14.266666666666667, 0, 0], 'book': ['a', 'b', 'd', 'f', 'g', 'h', 'i']}

    :param helst:
    :param shelst:
    :param authlst:
    :return: a dictionary sorted as so {
                                        "he":[ratio of he to she if >= 1, else 0], "she":[ratio of she to he if > 1, else 0] "book":[lst of book authors]
                                       }
    """
    d = {"he": [], "she": [], "book": []}
    for num in range(len(helst)):
        if helst[num] > 0 and shelst[num] > 0:
            res = helst[num] - shelst[num]
            if res >= 0:
                d["he"].append(helst[num] / shelst[num])
                d["she"].append(0)
                d["book"].append(authlst[num])
            else:
                d["he"].append(0)
                d["she"].append(shelst[num] / helst[num])
                d["book"].append(authlst[num])
        else:
            if helst == 0:
                print("ERR: no MALE values: " + authlst[num])
            if shelst == 0:
                print("ERR: no FEMALE values: " + authlst[num])
    return d


def bubble_sort_across_lists(dictionary):
    """
    >>> d = {'he': [0, 2.5, 0, 1.3846153846153846, 0, 1.0, 5.3478260869565215],
    ...     'she': [10.25, 0, 28.75, 0, 14.266666666666667, 0, 0],
    ...     'book': ['a', 'b', 'd', 'f', 'g', 'h', 'i']}
    >>> bubble_sort_across_lists(d)
    {'he': [5.3478260869565215, 2.5, 1.3846153846153846, 1.0, 0, 0, 0], 'she': [0, 0, 0, 0, 10.25, 14.266666666666667, 28.75], 'book': ['i', 'b', 'f', 'h', 'a', 'g', 'd']}

    :param dictionary: containing 3 different list values.
    Note: dictionary keys MUST contain arguments 'he', 'she', and 'book'
    :return dictionary sorted across all three lists in a specific method:
    1) Descending order of 'he' values
    2) Ascending order of 'she' values
    3) Corresponding values of 'book' values
    """
    lst1 = dictionary['he']
    lst2 = dictionary['she']
    lst3 = dictionary['book']
    r = range(len(lst1) - 1)
    p = True

    # sort by lst1 descending
    for j in r:
        for i in r:
            if lst1[i] < lst1[i + 1]:
                # manipulating lst 1
                temp1 = lst1[i]
                lst1[i] = lst1[i + 1]
                lst1[i + 1] = temp1
                # manipulating lst 2
                temp2 = lst2[i]
                lst2[i] = lst2[i + 1]
                lst2[i + 1] = temp2
                # manipulating lst of authors
                temp3 = lst3[i]
                lst3[i] = lst3[i + 1]
                lst3[i + 1] = temp3
                p = False
        if p:
            break
        else:
            p = True

    # sort by lst2 ascending
    for j in r:
        for i in r:
            if lst2[i] > lst2[i + 1]:
                # manipulating lst 1
                temp1 = lst1[i]
                lst1[i] = lst1[i + 1]
                lst1[i + 1] = temp1
                # manipulating lst 2
                temp2 = lst2[i]
                lst2[i] = lst2[i + 1]
                lst2[i + 1] = temp2
                # manipulating lst of authors
                temp3 = lst3[i]
                lst3[i] = lst3[i + 1]
                lst3[i + 1] = temp3
                p = False
        if p:
            break
        else:
            p = True
    d = {}
    d['he'] = lst1
    d['she'] = lst2
    d['book'] = lst3
    return d


def instance_stats(book, medians1, medians2, title):
    """
    :param book:
    :param medians1:
    :param medians2:
    :param title:
    :return: file written to visualizations folder depicting the ratio of two values given as a
    bar graph
    """
    fig, ax = plt.subplots()
    plt.ylim(0, 50)

    index = np.arange(len(book))
    bar_width = .7
    opacity = 0.4

    medians_she = tuple(medians2)
    medians_he = tuple(medians1)
    book = tuple(book)

    rects1 = ax.bar(index, medians_he, bar_width, alpha=opacity, color='b', label='Male to Female')
    rects2 = ax.bar(index, medians_she, bar_width, alpha=opacity, color='r', label='Female to Male')

    ax.set_xlabel('Book')
    ax.set_ylabel('Ratio of Median Values')
    ax.set_title(
        'MtF or FtM Ratio of Median Distance of Gendered Instances by Author')
    ax.set_xticks(index)
    plt.xticks(fontsize=8, rotation=90)
    ax.set_xticklabels(book)
    ax.set_yscale("symlog")

    ax.legend()

    fig.tight_layout()
    filepng = "visualizations/" + title + ".png"
    filepdf = "visualizations/" + title + ".pdf"
    plt.savefig(filepng, bbox_inches='tight')
    plt.savefig(filepdf, bbox_inches='tight')


def run_dist_inst(corpus):
    """
    Runs a program that uses the instance distance analysis on all documents existing in a given
    corpus, and outputs the data as graphs
    :param corpus:
    :return:
    """
    documents = corpus.documents
    c = len(documents)
    loops = c//10 + 1

    num = 0

    while num < loops:
        medians_he = []
        medians_she = []
        books = []
        for document in documents[num * 10: min(c, num * 10 + 9)]:
            result_he = instance_dist(document, "he")
            result_she = instance_dist(document, "she")
            try:
                medians_he.append(median(result_he))
            except:
                medians_he.append(0)
            try:
                medians_she.append(median(result_she))
            except:
                medians_she.append(0)
            books.append(document.title[0:20] + "\n" + document.author)
        d = process_medians(helst=medians_he, shelst=medians_she, authlst=books)
        d = bubble_sort_across_lists(d)
        instance_stats(d["book"], d["he"], d["she"], "inst_dist" + str(num))
        num += 1


class Test(unittest.TestCase):
    def test_dunning_total(self):
        c = Corpus('sample_novels')
        m_corpus = c.filter_by_gender('male')
        f_corpus = c.filter_by_gender('female')
        results = dunning_total(m_corpus, f_corpus)
        print(results[10::])<|MERGE_RESOLUTION|>--- conflicted
+++ resolved
@@ -204,16 +204,8 @@
     :return: dictionary of common word with dunning value and p value
 
          >>> from gender_analysis.analysis.analysis import dunning_total
-<<<<<<< HEAD
-         >>> from pathlib import Path
-         >>> from gender_analysis.corpus import Corpus
-         >>> import os
-         >>> BASE_PATH = Path(os.path.abspath(os.path.dirname(os.getcwd())))
-         >>> c = Corpus(Path(BASE_PATH, 'corpora', 'sample_novels'))
-=======
          >>> from gender_analysis.corpus import Corpus
          >>> c = Corpus('sample_novels')
->>>>>>> ba1de616
          >>> m_corpus = c.filter_by_gender('male')
          >>> f_corpus = c.filter_by_gender('female')
          >>> result = dunning_total(m_corpus, f_corpus)
