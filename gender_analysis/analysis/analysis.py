"""
This file is intended for individual analyses of the gender_analysis project
"""

import nltk
import numpy as np
import matplotlib.pyplot as plt
from more_itertools import windowed
import collections
from statistics import median
from nltk.corpus import stopwords
import unittest
from operator import itemgetter
from gender_analysis.corpus import Corpus
import seaborn as sns

from gender_analysis.analysis.dunning import dunn_individual_word, dunn_individual_word_by_corpus

nltk.download('stopwords', quiet=True)

stop_words = set(stopwords.words('english'))

palette = "colorblind"
style_name = "white"
style_list = {'axes.edgecolor': '.6', 'grid.color': '.9', 'axes.grid': 'True',
                           'font.family': 'serif'}
sns.set_color_codes(palette)
sns.set_style(style_name,style_list)


def get_count_words(document, words):
    """
    Takes in document, a Document object, and words, a list of words to be counted.
    Returns a dictionary where the keys are the elements of 'words' list
    and the values are the numbers of occurrences of the elements in the document.
    N.B.: Not case-sensitive.
    >>> from gender_analysis import document
    >>> document_metadata = {'author': 'Hawthorne, Nathaniel', 'title': 'Scarlet Letter',
    ...                   'corpus_name': 'document_test_files', 'date': '1850',
    ...                   'filename': 'test_text_2.txt'}
    >>> scarlett = document.Document(document_metadata)
    >>> get_count_words(scarlett, ["sad", "and"])
    {'sad': 4, 'and': 4}

    :param: words: a list of words to be counted in text
    :return: a dictionary where the key is the word and the value is the count
    """
    dic_word_counts = {}
    for word in words:
        dic_word_counts[word] = document.get_count_of_word(word)
    return dic_word_counts


def get_comparative_word_freq(freqs):
    """
    Returns a dictionary of the frequency of words counted relative to each other.
    If frequency passed in is zero, returns zero

    :param freqs: dictionary in the form {'word':overall_frequency}
    :return: dictionary in the form {'word':relative_frequency}

    >>> from gender_analysis import document
    >>> document_metadata = {'author': 'Hawthorne, Nathaniel', 'title': 'Scarlet Letter',
    ...                   'corpus_name': 'sample_novels', 'date': '1900',
    ...                   'filename': 'hawthorne_scarlet.txt'}
    >>> scarlet = document.Document(document_metadata)
    >>> d = {'he':scarlet.get_word_freq('he'), 'she':scarlet.get_word_freq('she')}
    >>> d
    {'he': 0.0073307821095431715, 'she': 0.005895718727577134}
    >>> x = get_comparative_word_freq(d)
    >>> x
    {'he': 0.554249547920434, 'she': 0.445750452079566}
    >>> d2 = {'he': 0, 'she': 0}
    >>> d2
    {'he': 0, 'she': 0}
    """

    total_freq = sum(freqs.values())
    comp_freqs = {}

    for k, v in freqs.items():
        try:
            freq = v / total_freq
        except ZeroDivisionError:
            freq = 0
        comp_freqs[k] = freq

    return comp_freqs


def get_counts_by_pos(freqs):
    """
    This functions returns a dictionary where each key is a part of speech tag (e.g. 'NN' for nouns)
    and the value is a counter object of words of that part of speech and their frequencies.
    It also filters out words like "is", "the". We used `nltk`'s stop words function for filtering.

    >>> get_counts_by_pos(collections.Counter({'baked':1,'chair':3,'swimming':4}))
    {'VBN': Counter({'baked': 1}), 'NN': Counter({'chair': 3}), 'VBG': Counter({'swimming': 4})}
    >>> get_counts_by_pos(collections.Counter({'is':10,'usually':7,'quietly':42}))
    {'RB': Counter({'quietly': 42, 'usually': 7})}

    :param freqs: Counter object of words mapped to their word count
    :return: dictionary with key as part of speech, value as Counter object of words (of that
    part of speech) mapped to their word count
    """

    sorted_words = {}
    # for each word in the counter
    for word in freqs.keys():
        # filter out if in nltk's list of stop words, e.g. is, the
        if word not in stop_words:
            # get its part of speech tag from nltk's pos_tag function
            tag = nltk.pos_tag([word])[0][1]
            # add that word to the counter object in the relevant dict entry
            if tag not in sorted_words.keys():
                sorted_words[tag] = collections.Counter({word:freqs[word]})
            else:
                sorted_words[tag].update({word: freqs[word]})
    return sorted_words


def display_gender_freq(d, title):
    """
    Takes in a dictionary sorted by author and gender frequencies, and a title.
    Outputs the resulting graph to 'visualizations/title.pdf' AND 'visualizations/title.png'

    Will scale to allow inputs of larger dictionaries with non-binary values

    :param d: dictionary in the format {"Author/Document": [he_freq, she_freq]}
    :param title: title of graph
    :return:
    """
    he_val = []
    she_val = []
    authors = []

    for entry in d:
        authors.append(entry)
        he_val.append(d[entry][0])
        she_val.append(d[entry][1])

    fig, ax = plt.subplots()
    plt.ylim(0, 1)

    index = np.arange(len(d.keys()))
    bar_width = 0.35
    opacity = 0.4

    he_val = tuple(he_val)
    she_val = tuple(she_val)
    authors = tuple(authors)

    rects1 = ax.bar(index, he_val, bar_width, alpha=opacity, color='b', label='He')
    rects2 = ax.bar(index + bar_width, she_val, bar_width, alpha=opacity, color='r', label='She')

    ax.set_xlabel('Authors')
    ax.set_ylabel('Frequency')
    ax.set_title('Gendered Pronouns by Author')
    ax.set_xticks(index + bar_width / 2)
    plt.xticks(fontsize=8, rotation=90)
    ax.set_xticklabels(authors)
    ax.legend()

    fig.tight_layout()
    filepng = "visualizations/he_she_freq" + title + ".png"
    filepdf = "visualizations/he_she_freq" + title + ".pdf"
    plt.savefig(filepng, bbox_inches='tight')
    plt.savefig(filepdf, bbox_inches='tight')


def run_gender_freq(corpus):
    """
    Runs a program that uses the gender frequency analysis on all documents existing in a given
    corpus, and outputs the data as graphs
    :param corpus: Corpus
    :return:
    """
    documents = corpus.documents
    c = len(documents)
    loops = c//10 + 1

    num = 0

    while num < loops:
        dictionary = {}
        for doc in documents[num * 10: min(c, num * 10 + 9)]:
            d = {'he': doc.get_word_freq('he'), 'she': doc.get_word_freq('she')}
            d = get_comparative_word_freq(d)
            lst = [d["he"], d["she"]]
            title = hasattr(doc, 'title')
            author = hasattr(doc, 'author')
            if title and author:
                doc_label = doc.title[0:20] + "\n" + doc.author
            elif title:
                doc_label = doc.title[0:20]
            else:
                doc_label = doc.filename[0:20]
            dictionary[doc_label] = lst
        display_gender_freq(dictionary, str(num))
        num += 1


def dunning_total(m_corpus, f_corpus):
    """
    goes through two corpora, e.g. corpus of male authors and corpus of female authors
    runs dunning_individual on all words that are in BOTH corpora
    returns sorted dictionary of words and their dunning scores
    shows top 10 and lowest 10 words

    :param m_corpus: Corpus
    :param f_corpus: Corpus

    :return: list of tuples (common word, (dunning value, m_corpus_count, f_corpus_count))

         >>> from gender_analysis.analysis.analysis import dunning_total
         >>> from gender_analysis.corpus import Corpus
         >>> from gender_analysis.common import BASE_PATH
         >>> path = BASE_PATH / 'corpora' / 'sample_novels' / 'texts'
         >>> csv_path = BASE_PATH / 'corpora' / 'sample_novels' / 'sample_novels.csv'
         >>> c = Corpus(path, csv_path=csv_path)
         >>> m_corpus = c.filter_by_gender('male')
         >>> f_corpus = c.filter_by_gender('female')
         >>> result = dunning_total(m_corpus, f_corpus)
         >>> print(result[0:10])
         [('she', (-12292.762338290115, 29042, 45509)), ('her', (-11800.614222528242, 37517, 53463)), ('jo', (-3268.940103481869, 1, 1835)), ('carlyle', (-2743.3204833572668, 3, 1555)), ('mrs', (-2703.877430262923, 3437, 6786)), ('amy', (-2221.449213948045, 36, 1408)), ('laurie', (-1925.9408323278521, 2, 1091)), ('adeline', (-1896.0496657740907, 13, 1131)), ('alessandro', (-1804.1775207769476, 3, 1029)), ('mr', (-1772.0584351647658, 7900, 10220))]
    """
    wordcounter_male = m_corpus.get_wordcount_counter()
    wordcounter_female = f_corpus.get_wordcount_counter()

    totalmale_words = 0
    totalfemale_words = 0

    for male_word in wordcounter_male:
        totalmale_words += wordcounter_male[male_word]
    for female_word in wordcounter_female:
        totalfemale_words += wordcounter_female[female_word]

    dunning_result = {}
    for word in wordcounter_male:
        wordcount_male = wordcounter_male[word]
        if word in wordcounter_female:
            wordcount_female = wordcounter_female[word]

            dunning_word = dunn_individual_word(totalmale_words, totalfemale_words,
                                                wordcount_male, wordcount_female)
            dunning_result[word] = (dunning_word, wordcount_male, wordcount_female)
<<<<<<< HEAD

=======
>>>>>>> 3c41b6cd
    dunning_result = sorted(dunning_result.items(), key=itemgetter(1))

    return dunning_result


def instance_dist(document, word):
    """
    Takes in a particular word, returns a list of distances between each instance of that word in
    the document.
    >>> from gender_analysis import document
    >>> document_metadata = {'author': 'Hawthorne, Nathaniel', 'title': 'Scarlet Letter',
    ...                   'corpus_name': 'document_test_files', 'date': '1966',
    ...                   'filename': 'test_text_3.txt'}
    >>> scarlett = document.Document(document_metadata)
    >>> instance_dist(scarlett, "her")
    [6, 5, 6, 7, 7]

    :param: document: Document to analyze
    :param: word: str
    :return: list of distances between consecutive instances of word

    """
    return words_instance_dist(document, [word])


def words_instance_dist(document, words):
    """
        Takes in a document and list of words (e.g. gendered pronouns), returns a list of distances
        between each instance of one of the words in that document
        >>> from gender_analysis import document
        >>> document_metadata = {'author': 'Hawthorne, Nathaniel', 'title': 'Scarlet Letter',
        ...                   'corpus_name': 'document_test_files', 'date': '1966',
        ...                   'filename': 'test_text_4.txt'}
        >>> scarlett = document.Document(document_metadata)
        >>> words_instance_dist(scarlett, ["his", "him", "he", "himself"])
        [6, 5, 6, 6, 7]

        :param: document: Document
        :param: words: list of strings
        :return: list of distances between instances of any word in words
    """
    text = document.get_tokenized_text()
    output = []
    count = 0
    start = False

    for token in text:
        token = token.lower()
        if not start:
            if token in words:
                start = True
        else:
            count += 1
            if token in words:
                output.append(count)
                count = 0
    return output


def male_instance_dist(document):
    """
        Takes in a document, returns a list of distances between each instance of a female pronoun
        in that document.
       >>> from gender_analysis import document
       >>> document_metadata = {'author': 'Hawthorne, Nathaniel', 'title': 'Scarlet Letter',
       ...                   'corpus_name': 'document_test_files', 'date': '1966',
       ...                   'filename': 'test_text_5.txt'}
       >>> scarlett = document.Document(document_metadata)
       >>> male_instance_dist(scarlett)
       [6, 5, 6, 6, 7]

       :param: document
       :return: list of distances between instances of gendered word
    """
    return words_instance_dist(document, ["his", "him", "he", "himself"])


def female_instance_dist(document):
    """
        Takes in a document, returns a list of distances between each instance of a female pronoun
        in that document.
       >>> from gender_analysis import document
       >>> document_metadata = {'author': 'Hawthorne, Nathaniel', 'title': 'Scarlet Letter',
       ...                   'corpus_name': 'document_test_files', 'date': '1966',
       ...                   'filename': 'test_text_6.txt'}
       >>> scarlett = document.Document(document_metadata)
       >>> female_instance_dist(scarlett)
       [6, 5, 6, 6, 7]

       :param: document
       :return: list of distances between instances of gendered word
    """
    return words_instance_dist(document, ["her", "hers", "she", "herself"])


def find_gender_adj(document, female):
    """
        Takes in a document and boolean indicating gender, returns a dictionary of adjectives that
        appear within a window of 5 words around each pronoun
        >>> from gender_analysis import document
        >>> document_metadata = {'author': 'Hawthorne, Nathaniel', 'title': 'Scarlet Letter',
        ...                   'corpus_name': 'document_test_files', 'date': '1966',
        ...                   'filename': 'test_text_7.txt'}
        >>> scarlett = document.Document(document_metadata)
        >>> find_gender_adj(scarlett, False)
        {'handsome': 3, 'sad': 1}

        :param: document: Document
        :param: female: boolean indicating whether to search for female adjectives (true) or
        male adj (false)
        :return: dictionary of adjectives that appear around male pronouns and the number of
        occurrences
    """
    output = {}
    text = document.get_tokenized_text()

    if female:
        distances = female_instance_dist(document)
        pronouns1 = ["her", "hers", "she", "herself"]
        pronouns2 = ["his", "him", "he", "himself"]
    else:
        distances = male_instance_dist(document)
        pronouns1 = ["his", "him", "he", "himself"]
        pronouns2 = ["her", "hers", "she", "herself"]
    if len(distances) == 0:
        return {}
    elif len(distances) <= 3:
        lower_window_bound = 5
    else:
        lower_window_bound = median(sorted(distances)[:int(len(distances) / 2)])

    if not lower_window_bound >= 5:
        return "lower window bound less than 5"
    for l1, l2, l3, l4, l5, l6, l7, l8, l9, l10, l11 in windowed(text, 11):
        l6 = l6.lower()
        if not l6 in pronouns1:
            continue
        words = [l1, l2, l3, l4, l5, l6, l7, l8, l9, l10, l11]
        if bool(set(words) & set(pronouns2)):
            continue
        for index, word in enumerate(words):
            words[index] = word.lower()
        tags = nltk.pos_tag(words)
        for tag_index, tag in enumerate(tags):
            if tags[tag_index][1] == "JJ" or tags[tag_index][1] == "JJR" or tags[tag_index][1] == "JJS":
                word = words[tag_index]
                if word in output.keys():
                    output[word] += 1
                else:
                    output[word] = 1
    return output


def find_male_adj(document):
    """
        Takes in a document, returns a dictionary of adjectives that appear within a window of 5
        words around each male pronoun.
       >>> from gender_analysis import document
       >>> document_metadata = {'author': 'Hawthorne, Nathaniel', 'title': 'Scarlet Letter',
       ...                   'corpus_name': 'document_test_files', 'date': '1966',
       ...                   'filename': 'test_text_8.txt'}
       >>> scarlett = document.Document(document_metadata)
       >>> find_male_adj(scarlett)
       {'handsome': 3, 'sad': 1}

       :param:document
       :return: dictionary of adjectives that appear around male pronouns and the number of
       occurrences
    """
    return find_gender_adj(document, False)


def find_female_adj(document):
    """
        Takes in a document, returns a dictionary of adjectives that appear within a window of 5
        words around each female pronoun
       >>> from gender_analysis import document
       >>> document_metadata = {'author': 'Hawthorne, Nathaniel', 'title': 'Scarlet Letter',
       ...                   'corpus_name': 'document_test_files', 'date': '1966',
       ...                   'filename': 'test_text_9.txt'}
       >>> scarlett = document.Document(document_metadata)
       >>> find_female_adj(scarlett)
       {'beautiful': 3, 'sad': 1}

       :param:document
       :return: dictionary of adjectives that appear around female pronouns and the number of
       occurrences

       """
    return find_gender_adj(document, True)


def process_medians(helst, shelst, authlst):
    """
    >>> medians_he = [12, 130, 0, 12, 314, 18, 15, 12, 123]
    >>> medians_she = [123, 52, 12, 345, 0,  13, 214, 12, 23]
    >>> books = ["a", "b", "c", "d", "e", "f", "g", "h", "i"]
    >>> process_medians(helst=medians_he, shelst=medians_she, authlst=books)
    {'he': [0, 2.5, 0, 1.3846153846153846, 0, 1.0, 5.3478260869565215], 'she': [10.25, 0, 28.75, 0, 14.266666666666667, 0, 0], 'book': ['a', 'b', 'd', 'f', 'g', 'h', 'i']}

    :param helst:
    :param shelst:
    :param authlst:
    :return: a dictionary sorted as so {
                                        "he":[ratio of he to she if >= 1, else 0], "she":[ratio of she to he if > 1, else 0] "book":[lst of book authors]
                                       }
    """
    d = {"he": [], "she": [], "book": []}
    for num in range(len(helst)):
        if helst[num] > 0 and shelst[num] > 0:
            res = helst[num] - shelst[num]
            if res >= 0:
                d["he"].append(helst[num] / shelst[num])
                d["she"].append(0)
                d["book"].append(authlst[num])
            else:
                d["he"].append(0)
                d["she"].append(shelst[num] / helst[num])
                d["book"].append(authlst[num])
        else:
            if helst == 0:
                print("ERR: no MALE values: " + authlst[num])
            if shelst == 0:
                print("ERR: no FEMALE values: " + authlst[num])
    return d


def bubble_sort_across_lists(dictionary):
    """
    >>> d = {'he': [0, 2.5, 0, 1.3846153846153846, 0, 1.0, 5.3478260869565215],
    ...     'she': [10.25, 0, 28.75, 0, 14.266666666666667, 0, 0],
    ...     'book': ['a', 'b', 'd', 'f', 'g', 'h', 'i']}
    >>> bubble_sort_across_lists(d)
    {'he': [5.3478260869565215, 2.5, 1.3846153846153846, 1.0, 0, 0, 0], 'she': [0, 0, 0, 0, 10.25, 14.266666666666667, 28.75], 'book': ['i', 'b', 'f', 'h', 'a', 'g', 'd']}

    :param dictionary: containing 3 different list values.
    Note: dictionary keys MUST contain arguments 'he', 'she', and 'book'
    :return dictionary sorted across all three lists in a specific method:
    1) Descending order of 'he' values
    2) Ascending order of 'she' values
    3) Corresponding values of 'book' values
    """
    lst1 = dictionary['he']
    lst2 = dictionary['she']
    lst3 = dictionary['book']
    r = range(len(lst1) - 1)
    p = True

    # sort by lst1 descending
    for j in r:
        for i in r:
            if lst1[i] < lst1[i + 1]:
                # manipulating lst 1
                temp1 = lst1[i]
                lst1[i] = lst1[i + 1]
                lst1[i + 1] = temp1
                # manipulating lst 2
                temp2 = lst2[i]
                lst2[i] = lst2[i + 1]
                lst2[i + 1] = temp2
                # manipulating lst of authors
                temp3 = lst3[i]
                lst3[i] = lst3[i + 1]
                lst3[i + 1] = temp3
                p = False
        if p:
            break
        else:
            p = True

    # sort by lst2 ascending
    for j in r:
        for i in r:
            if lst2[i] > lst2[i + 1]:
                # manipulating lst 1
                temp1 = lst1[i]
                lst1[i] = lst1[i + 1]
                lst1[i + 1] = temp1
                # manipulating lst 2
                temp2 = lst2[i]
                lst2[i] = lst2[i + 1]
                lst2[i + 1] = temp2
                # manipulating lst of authors
                temp3 = lst3[i]
                lst3[i] = lst3[i + 1]
                lst3[i + 1] = temp3
                p = False
        if p:
            break
        else:
            p = True
    d = {}
    d['he'] = lst1
    d['she'] = lst2
    d['book'] = lst3
    return d


def instance_stats(book, medians1, medians2, title):
    """
    :param book:
    :param medians1:
    :param medians2:
    :param title: str, desired name of file
    :return: None, file written to visualizations folder depicting the ratio of two values given
    as a bar graph
    """
    fig, ax = plt.subplots()
    plt.ylim(0, 50)

    index = np.arange(len(book))
    bar_width = .7
    opacity = 0.4

    medians_she = tuple(medians2)
    medians_he = tuple(medians1)
    book = tuple(book)

    rects1 = ax.bar(index, medians_he, bar_width, alpha=opacity, color='b', label='Male to Female')
    rects2 = ax.bar(index, medians_she, bar_width, alpha=opacity, color='r', label='Female to Male')

    ax.set_xlabel('Book')
    ax.set_ylabel('Ratio of Median Values')
    ax.set_title(
        'MtF or FtM Ratio of Median Distance of Gendered Instances by Author')
    ax.set_xticks(index)
    plt.xticks(fontsize=8, rotation=90)
    ax.set_xticklabels(book)
    ax.set_yscale("symlog")

    ax.legend()

    fig.tight_layout()
    filepng = "visualizations/" + title + ".png"
    filepdf = "visualizations/" + title + ".pdf"
    plt.savefig(filepng, bbox_inches='tight')
    plt.savefig(filepdf, bbox_inches='tight')


def run_dist_inst(corpus):
    """
    Runs a program that uses the instance distance analysis on all documents existing in a given
    corpus, and outputs the data as graphs
    :param corpus:
    :return:
    """
    documents = corpus.documents
    c = len(documents)
    loops = c//10 + 1

    num = 0

    while num < loops:
        medians_he = []
        medians_she = []
        books = []
        for document in documents[num * 10: min(c, num * 10 + 9)]:
            result_he = instance_dist(document, "he")
            result_she = instance_dist(document, "she")
            try:
                medians_he.append(median(result_he))
            except:
                medians_he.append(0)
            try:
                medians_she.append(median(result_she))
            except:
                medians_she.append(0)
            title = hasattr(document, 'title')
            author = hasattr(document, 'author')
            if title and author:
                books.append(document.title[0:20] + "\n" + document.author)
            elif title:
                books.append(document.title[0:20])
            else:
                books.append(document.filename[0:20])
        d = process_medians(helst=medians_he, shelst=medians_she, authlst=books)
        d = bubble_sort_across_lists(d)
        instance_stats(d["book"], d["he"], d["she"], "inst_dist" + str(num))
        num += 1


class Test(unittest.TestCase):
    def test_dunning_total(self):
        c = Corpus('sample_novels')
        m_corpus = c.filter_by_gender('male')
        f_corpus = c.filter_by_gender('female')
        results = dunning_total(m_corpus, f_corpus)
        print(results[10::])<|MERGE_RESOLUTION|>--- conflicted
+++ resolved
@@ -244,10 +244,6 @@
             dunning_word = dunn_individual_word(totalmale_words, totalfemale_words,
                                                 wordcount_male, wordcount_female)
             dunning_result[word] = (dunning_word, wordcount_male, wordcount_female)
-<<<<<<< HEAD
-
-=======
->>>>>>> 3c41b6cd
     dunning_result = sorted(dunning_result.items(), key=itemgetter(1))
 
     return dunning_result
