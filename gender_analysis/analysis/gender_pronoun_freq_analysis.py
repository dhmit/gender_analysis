import numpy as np
import matplotlib.pyplot as plt
import pandas as pd
import seaborn as sns

<<<<<<< HEAD
from gender_analysis import common
from gender_analysis.analysis import statistical
from gender_analysis.analysis.analysis import get_comparative_word_freq

import pprint
=======
from gender_analysis.corpus import Corpus
from gender_analysis.analysis.analysis import get_comparative_word_freq
from gender_analysis.analysis import statistical
>>>>>>> 10879d8f

palette = "colorblind"
style_name = "white"
style_list = {'axes.edgecolor': '.6', 'grid.color': '.9', 'axes.grid': 'True',
              'font.family': 'serif'}
sns.set_color_codes(palette)
sns.set_style(style_name, style_list)


def books_pronoun_freq(corp, to_pickle=False):
    """
    Counts male and female pronouns for every book and finds their relative frequencies per book
    Outputs dictionary mapping novel object to the relative frequency
        of female pronouns in that book

    :param: corp: Corpus object
    :return: dictionary with data organized by groups

    >>> from gender_analysis.corpus import Corpus
    >>> from gender_analysis.analysis.gender_pronoun_freq_analysis import books_pronoun_freq
    >>> books_pronoun_freq(Corpus('test_corpus'))
    {<Document (aanrud_longfrock)>: 0.7623169107856191, <Document (abbott_flatlandromance)>: 0.14321608040201003, <Document (abbott_indiscreetletter)>: 0.4166666666666667, <Document (adams_fighting)>: 0.1898395721925134, <Document (alcott_josboys)>: 0.42152086422368146, <Document (alcott_littlemen)>: 0.3111248200699157, <Document (alcott_littlewomen)>: 0.6196978175713487, <Document (alden_chautauqua)>: 0.7518623169791935, <Document (austen_emma)>: 0.5662100456621004, <Document (austen_persuasion)>: 0.5305111461382571}

    """
    try:
        # relative_freq_male = common.load_pickle(f'{corp.corpus_name}_pronoun_freq_male')
        relative_freq_female = common.load_pickle(f'{corp.corpus_name}_pronoun_freq_female')
        return relative_freq_female
    except IOError:
        pass

    relative_freq_male = {}
    relative_freq_female = {}

    for book in corp.novels:
        he = book.get_word_freq('he')
        him = book.get_word_freq('him')
        his = book.get_word_freq('his')
        male = he + him + his

        she = book.get_word_freq('she')
        her = book.get_word_freq('her')
        hers = book.get_word_freq('hers')
        female = she + her + hers

        temp_dict = {'male': male, 'female': female}
        temp_dict = get_comparative_word_freq(temp_dict)

        relative_freq_male[book] = temp_dict['male']
        relative_freq_female[book] = temp_dict['female']

    book.text = ''
    book._word_counts_counter = None

    if to_pickle:
        common.store_pickle(relative_freq_male, f'{corp.corpus_name}_pronoun_freq_male')
        common.store_pickle(relative_freq_female, f'{corp.corpus_name}_pronoun_freq_female')

    return relative_freq_female


def subject_vs_object_pronoun_freqs(corp, to_pickle=False):
    """
    Takes in a Corpus of novels
    Returns a tuple of two dictionaries, one male and female
    Each dictionary maps each Document in the corpus to the proportion of the pronouns
        of the specified gender in that novel that are subject pronouns

    #TODO: add doctests

    :param corp: Corpus
    :param to_pickle
    :return: tuple of two dictionaries (male, female)

    >>> subject_vs_object_pronoun_freqs(Corpus('test_corpus'))
    ({<Document (aanrud_longfrock)>: 0.793233082706767, <Document (abbott_flatlandromance)>: 0.6741573033707865, <Document (abbott_indiscreetletter)>: 0.7906976744186047, <Document (adams_fighting)>: 0.7184527584020292, <Document (alcott_josboys)>: 0.6330049261083744, <Document (alcott_littlemen)>: 0.6451612903225807, <Document (alcott_littlewomen)>: 0.6577563540753725, <Document (alden_chautauqua)>: 0.7577030812324931, <Document (austen_emma)>: 0.7086120401337792, <Document (austen_persuasion)>: 0.6739130434782609}, {<Document (aanrud_longfrock)>: 0.5376532399299474, <Document (abbott_flatlandromance)>: 0.17543859649122806, <Document (abbott_indiscreetletter)>: 0.4424242424242424, <Document (adams_fighting)>: 0.43485915492957744, <Document (alcott_josboys)>: 0.3862487360970678, <Document (alcott_littlemen)>: 0.4343501326259947, <Document (alcott_littlewomen)>: 0.4124569980083288, <Document (alden_chautauqua)>: 0.5461432506887053, <Document (austen_emma)>: 0.4836730221345606, <Document (austen_persuasion)>: 0.4872013651877133})
    """

    try:
        relative_freq_male_sub_v_ob = common.load_pickle(
            f'{corp.corpus_name}_sub_v_ob_pronoun_freq_male')
        relative_freq_female_sub_v_ob = common.load_pickle(
            f'{corp.corpus_name}_sub_v_ob_pronoun_freq_female')
        return relative_freq_male_sub_v_ob, relative_freq_female_sub_v_ob
    except IOError:
        pass

    relative_freq_male_subject = {}
    relative_freq_female_subject = {}
    relative_freq_male_object = {}
    relative_freq_female_object = {}

    for book in corp.novels:
        he = book.get_word_freq('he')
        him = book.get_word_freq('him')

        she = book.get_word_freq('she')
        her = book.get_word_freq('her')

        temp_dict_male = {'subject': he, 'object': him}
        temp_dict_female = {'subject': she, 'object': her}
        temp_dict_male = get_comparative_word_freq(temp_dict_male)
        temp_dict_female = get_comparative_word_freq(temp_dict_female)

        relative_freq_male_subject[book] = temp_dict_male['subject']
        relative_freq_female_subject[book] = temp_dict_female['subject']
        relative_freq_male_object[book] = temp_dict_male['object']
        relative_freq_female_object[book] = temp_dict_female['object']

    book.text = ''
    book._word_counts_counter = None

    if to_pickle:
        common.store_pickle(relative_freq_male_subject,
                            f'{corp.corpus_name}_sub_v_ob_pronoun_freq_male')
        common.store_pickle(relative_freq_female_subject,
                            f'{corp.corpus_name}_sub_v_ob_pronoun_freq_female')

    result_tuple = (relative_freq_male_subject, relative_freq_female_subject)

    return result_tuple


def subject_pronouns_gender_comparison(corp, subject_gender, to_pickle=False):
    """
    Takes in a Corpus of novels and a gender.
    The gender determines whether the male frequency or female frequency will
        be returned
    Returns a dictionary of each novel in the Corpus mapped to the portion of
        the subject pronouns in the book that are of the specified gender
    :param corp: Corpus
    :param subject_gender: string 'male' or string 'female'
    :return: dictionary

    >>> subject_pronouns_gender_comparison(Corpus('test_corpus'), 'male')
    {<Document (aanrud_longfrock)>: 0.2557575757575758, <Document (abbott_flatlandromance)>: 0.923076923076923, <Document (abbott_indiscreetletter)>: 0.582857142857143, <Document (adams_fighting)>: 0.8210144927536231, <Document (alcott_josboys)>: 0.5736607142857142, <Document (alcott_littlemen)>: 0.6812652068126521, <Document (alcott_littlewomen)>: 0.39719502513892563, <Document (alden_chautauqua)>: 0.2543488481429243, <Document (austen_emma)>: 0.4343926191696566, <Document (austen_persuasion)>: 0.45696623870660963}
    >>> subject_pronouns_gender_comparison(Corpus('test_corpus'), 'female')
    {<Document (aanrud_longfrock)>: 0.7442424242424243, <Document (abbott_flatlandromance)>: 0.07692307692307691, <Document (abbott_indiscreetletter)>: 0.4171428571428572, <Document (adams_fighting)>: 0.17898550724637682, <Document (alcott_josboys)>: 0.4263392857142857, <Document (alcott_littlemen)>: 0.31873479318734793, <Document (alcott_littlewomen)>: 0.6028049748610743, <Document (alden_chautauqua)>: 0.7456511518570758, <Document (austen_emma)>: 0.5656073808303435, <Document (austen_persuasion)>: 0.5430337612933904}
    """

    if not(subject_gender == 'male' or subject_gender == 'female'):
        raise ValueError('subject_gender must be \'male\' or \'female\'')

    try:
        relative_freq_male_subject = common.load_pickle(
            f'{corp.corpus_name}_subject_pronoun_freq_male')
        relative_freq_female_subject = common.load_pickle(
            f'{corp.corpus_name}_subject_pronoun_freq_female')
        if subject_gender == 'male':
            return relative_freq_male_subject
        else:
            return relative_freq_female_subject
    except IOError:
        pass

    relative_freq_female_sub = {}
    relative_freq_male_sub = {}

    for book in corp.novels:
        he = book.get_word_freq('he')
        she = book.get_word_freq('she')

        relative_freq_female_sub[book] = she/(he+she)
        relative_freq_male_sub[book] = he/(he+she)

    book.text = ''
    book._word_counts_counter = None

    if to_pickle:
        common.store_pickle(relative_freq_female_sub,
                            f'{corp.corpus_name}_subject_pronoun_freq_female')
        common.store_pickle(relative_freq_male_sub, f'{corp.corpus_name}_subject_pronoun_freq_male')

    if subject_gender == 'male':
        return relative_freq_male_sub
    elif subject_gender == 'female':
        return relative_freq_female_sub
    else:
        raise ValueError('subject_gender must be \'male\' or \'female\'')


def dict_to_list(d):
    """
    Takes in a dictionary and returns a list of the values in the dictionary
    If there are repeats in the values, there will be repeats in the list
    :param d: dictionary
    :return: list of values in the dictionary

    >>> d = {'a': 1, 'b': 'bee', 'c': 65}
    >>> dict_to_list(d)
    [1, 'bee', 65]

    >>> d2 = {}
    >>> dict_to_list(d2)
    []
    """
    L = []
    for key, value in d.items():
        L.append(value)
    return L


def freq_by_author_gender(d):
    """
    Takes in a dictionary of novel objects mapped to relative frequencies
        (output of above function)
    Returns a dictionary with frequencies binned by author gender into lists
        List name is mapped to the list of frequencies

    list names key:
    male_author - male authors
    female_author- female authors

    :param d: dictionary
    :return: dictionary

    >>> from gender_analysis import document
    >>> novel_metadata = {'author': 'Brontë, Anne', 'title': 'The Tenant of Wildfell Hall',
    ...                   'corpus_name': 'sample_novels', 'date': '1848', 'author_gender':'female',
    ...                   'filename': 'bronte_wildfell.txt'}
    >>> bronte = document.Document(novel_metadata)
    >>> novel_metadata = {'author': 'Adams, William Taylor', 'title': 'Fighting for the Right',
    ...                   'corpus_name': 'sample_novels', 'date': '1892', 'author_gender':'male',
    ...                   'filename': 'adams_fighting.txt'}
    >>> fighting = document.Document(novel_metadata)
    >>> d = {fighting:0.3, bronte:0.6}
    >>> freq_by_author_gender(d)
    {'Male Author': [0.3], 'Female Author': [0.6]}
    """

    male_author = []
    female_author = []
    data = {}

    for k, v in d.items():
        author_gender = getattr(k, 'author_gender', None)
        if author_gender == 'male':
            male_author.append(v)

        elif author_gender == 'female':
            female_author.append(v)

    data['Male Author'] = male_author
    data['Female Author'] = female_author

    return data


def freq_by_date(d, time_frame, bin_size):
    """
    Takes in a dictionary of novel objects mapped to relative frequencies
        (output of above function)
    Returns a dictionary with frequencies binned by decades into lists
        List name is mapped to the list of frequencies

    list names key:
    date_to_1810 - publication dates before and not including 1810
    date_x_to_y (by decade) - publication dates from x to y
        Example: date_1810_to_1819 - publication dates from 1810 to 1819
    date_1900_on - publication dates in 1900 and onward

    :param d: dictionary
    :param time_frame: tuple (int start year, int end year) for the range of dates to return
    frequencies
    :param bin_size: int for the number of years represented in each list of frequencies
    :return: dictionary {bin_start_year:[frequencies for documents in this bin of years]

    >>> from gender_analysis import document
    >>> from gender_analysis.analysis.gender_pronoun_freq_analysis import freq_by_date
    >>> novel_metadata = {'author': 'Austen, Jane', 'title': 'Persuasion',
    ...                   'corpus_name': 'sample_novels', 'date': '1818',
    ...                   'filename': 'austen_persuasion.txt'}
    >>> austen = document.Document(novel_metadata)
    >>> novel_metadata = {'author': 'Hawthorne, Nathaniel', 'title': 'Scarlet Letter',
    ...                   'corpus_name': 'sample_novels', 'date': '1900',
    ...                   'filename': 'hawthorne_scarlet.txt'}
    >>> scarlet = document.Document(novel_metadata)
    >>> d = {scarlet:0.5, austen:0.3}
    >>> freq_by_date(d, (1770, 1910), 10)
    {1770: [], 1780: [], 1790: [], 1800: [], 1810: [0.3], 1820: [], 1830: [], 1840: [], 1850: [], 1860: [], 1870: [], 1880: [], 1890: [], 1900: [0.5]}
    """

    data = {}
    for bin_start_year in range(time_frame[0], time_frame[1], bin_size):
        data[bin_start_year] = []

    for k,v in d.items():
        date = getattr(k, 'date', None)
        if date is None:
            continue
        bin_year = ((date - time_frame[0]) // bin_size) * bin_size + time_frame[0]
        data[bin_year].append(v)

    return data


def freq_by_location(d):
    """
    Takes in a dictionary of novel objects mapped to relative frequencies
        (output of above function)
    Returns a dictionary with frequencies binned by publication location into lists
        List name is mapped to the list of frequencies

    list names key:
    location_UK - published in the United Kingdom
    location_US - published in the US
    location_other - published somewhere other than the US and England

    :param d: dictionary
    :return: dictionary

    >>> from gender_analysis import document
    >>> from gender_analysis.analysis.gender_pronoun_freq_analysis import freq_by_location
    >>> novel_metadata = {'author': 'Austen, Jane', 'title': 'Persuasion',
    ...                   'corpus_name': 'sample_novels', 'date': '1818',
    ...                   'country_publication': 'United Kingdom', 'filename':  'austen_persuasion.txt'}
    >>> austen = document.Document(novel_metadata)
    >>> novel_metadata2 = {'author': 'Hawthorne, Nathaniel', 'title': 'Scarlet Letter',
    ...                   'corpus_name': 'sample_novels', 'date': '1900',
    ...                   'country_publication': 'United States', 'filename':'hawthorne_scarlet.txt'}
    >>> scarlet = document.Document(novel_metadata2)
    >>> d = {scarlet:0.5, austen:0.3}
    >>> freq_by_location(d)
    {'United States': [0.5], 'United Kingdom': [0.3]}
    """
    data = {}

    for k, v in d.items():
        location = getattr(k, 'country_publication', None)
        if location is None:
            continue

        if location not in data:
            data[location] = []
        data[location].append(v)

    return data


def get_mean(data_dict):
    """
    Takes in a dictionary matching some object to lists and returns a dictionary of the
        original keys mapped to the mean of the lists

    :param data_dict: dictionary matching some object to lists
    :return: dictionary with original key mapped to an average of the input list

    >>> d = {}
    >>> d['fives'] = [5,5,5]
    >>> d['halfway'] = [0,1]
    >>> d['nothing'] = [0]
    >>> get_mean(d)
    {'fives': 5.0, 'halfway': 0.5, 'nothing': 0.0}
    """
    mean_dict = {}
    for k, v in data_dict.items():
        try:
            mean_dict[k] = np.mean(v)
        except:
            mean_dict[k + "*"] = 0.5
    return mean_dict


def sort_every_year(frequency_dict):
    """
    Takes in a dictionary of novels mapped to pronoun frequencies and returns a dictionay of
        years mapped to lists of pronoun frequencies

    >>> from gender_analysis import document
    >>> novel_metadata = {'author': 'Austen, Jane', 'title': 'Persuasion',
    ...                   'corpus_name': 'sample_novels', 'date': '1818',
    ...                   'filename': 'austen_persuasion.txt'}
    >>> austen = document.Document(novel_metadata)
    >>> novel_metadata = {'author': 'Hawthorne, Nathaniel', 'title': 'Scarlet Letter',
    ...                   'corpus_name': 'sample_novels', 'date': '1900',
    ...                   'filename': 'hawthorne_scarlet.txt'}
    >>> scarlet = document.Document(novel_metadata)
    >>> d = {scarlet:0.5, austen:0.3}
    >>> sorted_years = sort_every_year(d)
    >>> print(sorted_years)
    {1900: [0.5], 1818: [0.3]}


    :param frequency_dict: dictionary of novels mapped to pronoun frequencies
    :return: dictionary of years mapped to lists of pronoun frequencies
    """

    every_year_dict = {}
    for key, value in frequency_dict.items():
        # TODO: check if key (document?) has date attribute
        frequency_list = [frequency_dict[key]]

        if key.date not in every_year_dict.keys():
            every_year_dict[key.date] = frequency_list

        elif key.date in every_year_dict.keys():
            every_year_dict[key.date].append(frequency_dict[key])

    return every_year_dict


def box_gender_pronoun_freq(freq_dict, my_pal, title, x="N/A"):
    """
    Takes in a frequency dictionaries and exports its values as a bar-and-whisker graph
    :param freq_dict: dictionary of frequencies grouped up
    :param my_pal: palette to be used
    :param title: title of exported graph
    :param x: name of x-vars
    :return:
    """

    plt.clf()
    groups = []
    val = []
    for k, v in freq_dict.items():
        temp = [k]*len(v)
        groups.extend(temp)
        val.extend(v)

    df = pd.DataFrame({x: groups, 'Frequency': val})
    df = df[[x, 'Frequency']]
    sns.boxplot(x=df[x], y=df['Frequency'],
                palette=my_pal).set_title("Relative Frequency of Female Pronouns to Total Pronouns")
    plt.xticks(rotation=90)
    # plt.show()

    filepng = "visualizations/" + title + ".png"
    filepdf = "visualizations/" + title + ".pdf"
    plt.savefig(filepng, bbox_inches='tight')
    plt.savefig(filepdf, bbox_inches='tight')


def bar_sub_obj_freq(she_freq_dict, he_freq_dict, title, x="N/A"):
    """
    Creates a bar graph give male/female subject/object frequencies. Meant to be run with data
    sorted by 'freq_by_author_gender', 'freq_by_date', or 'freq_by_location'
    :param she_freq_dict:
    :param he_freq_dict:
    :param title: name of the exported file
    :param x: value of x axis
    :return:
    """

    fig, ax = plt.subplots()
    plt.ylim(0, 1)

    key = []

    for k, v in she_freq_dict.items():
        key.append(k)

    m_freq = dict_to_list(he_freq_dict)
    f_freq = dict_to_list(she_freq_dict)

    index = np.arange(len(she_freq_dict.keys()))
    bar_width = 0.35
    opacity = 0.4

    ax.bar(index, [1]*len(m_freq), bar_width, alpha=opacity, color='c', label="Male Object")
    ax.bar(index, m_freq, bar_width, alpha=opacity, color='b', label='Male Subject')
    ax.bar(index + bar_width, [1]*len(f_freq), bar_width, alpha=opacity, color='#DE8F05',
           label="Female Object")
    ax.bar(index + bar_width, f_freq, bar_width, alpha=opacity, color='r', label='Female Subject')

    ax.set_xlabel(x)
    ax.set_ylabel('Frequency')
    ax.set_title('Relative Frequencies of Subject to Object Pronouns')
    ax.set_xticks(index + bar_width / 2)
    plt.xticks(fontsize=8, rotation=90)
    ax.set_xticklabels(key)
    ax.legend()

    fig.tight_layout()

    filepng = "visualizations/" + title + ".png"
    filepdf = "visualizations/" + title + ".pdf"
    plt.savefig(filepng, bbox_inches='tight')
    plt.savefig(filepdf, bbox_inches='tight')


def overall_mean(d):
    """
    Returns the average of all the values in a dictionary
    :param d: dictionary with numbers as values
    :return: float: average of all the values
    >>> from gender_analysis.analysis.gender_pronoun_freq_analysis import overall_mean, books_pronoun_freq
    >>> from gender_analysis.corpus import Corpus
    >>> c = Corpus('test_corpus')
    >>> freq = books_pronoun_freq(c)
    >>> mean = overall_mean(freq)
    >>> str(mean)[:7]
    '0.47129'
    """
    l = dict_to_list(d)
    mean = np.mean(l)
    return mean


def stat_analysis(corpus):
    tot_female_dict = books_pronoun_freq(corpus)
    author_to_freq_dict = freq_by_author_gender(tot_female_dict)

    author_gender_pronoun_analysis = statistical.get_p_and_ttest_value(author_to_freq_dict[
                                                                     'male_author'],
                                                           author_to_freq_dict["female_author"])
    print("values for gender pronoun stats: ", author_gender_pronoun_analysis)

    sub_v_ob_tuple = subject_vs_object_pronoun_freqs(corpus)

    sub_v_ob_male_dict = sub_v_ob_tuple[0]
    sub_v_ob_male_list = dict_to_list(sub_v_ob_male_dict)

    sub_v_ob_female_dict = sub_v_ob_tuple[1]
    sub_v__ob_female_list = dict_to_list(sub_v_ob_female_dict)

    author_gender_sub_v_ob_correlation = statistical.get_p_and_ttest_value(sub_v_ob_male_list,
                                                                           sub_v__ob_female_list)
    print("values for subject vs object pronouns between male and female authors: ",
          author_gender_sub_v_ob_correlation)

    # subject_pronouns_gender_comparison(Corpus('gutenberg'),'female')<|MERGE_RESOLUTION|>--- conflicted
+++ resolved
@@ -3,17 +3,10 @@
 import pandas as pd
 import seaborn as sns
 
-<<<<<<< HEAD
 from gender_analysis import common
 from gender_analysis.analysis import statistical
 from gender_analysis.analysis.analysis import get_comparative_word_freq
 
-import pprint
-=======
-from gender_analysis.corpus import Corpus
-from gender_analysis.analysis.analysis import get_comparative_word_freq
-from gender_analysis.analysis import statistical
->>>>>>> 10879d8f
 
 palette = "colorblind"
 style_name = "white"
