from collections import Counter
from typing import Dict, Optional, Sequence, Tuple, Union
from functools import reduce
from more_itertools import windowed
import nltk

from gender_analysis.text.corpus import Corpus
from gender_analysis.text.document import Document
from gender_analysis.text.common import load_pickle, store_pickle, NLTK_TAGS, NLTK_TAGS_ADJECTIVES

from gender_analysis.gender.common import MALE, FEMALE, BINARY_GROUP, SWORDS_ENG
from gender_analysis.gender.gender import Gender

GenderTokenCounters = Dict[str, Counter]
GenderTokenSequence = Dict[str, Sequence[Tuple[str, int]]]
GenderTokenResponse = Union[GenderTokenCounters, GenderTokenSequence]
KeyGenderTokenResponse = Dict[Union[str, int], GenderTokenResponse]


def _apply_result_filters(key_gender_token_counters: Dict[Union[str, int], GenderTokenCounters],
                          diff: bool,
                          sort: bool,
                          limit: int,
                          remove_swords: bool) -> KeyGenderTokenResponse:
    """
    A private helper function for applying optional keyword arguments to the output of
    GenderProximityAnalysis methods, allowing the user to sort, diff, limit, and remove stopwords
    from the output. These transformations do not mutate the input.

    :param key_gender_token_counters: a dictionary shaped Dict[Union[str, int], GenderTokenCounters]
    :param diff: return the difference in token occurrences across Genders.
    :param sort: return an array of the shape Sequence[Tuple[str, int]]
    :param limit: if sort==True, return only n=limit token occurrences.
    :param remove_swords: remove stop words from output.
    :return: a dictionary of the shape Dict[Union[str, int], GenderTokenResponse]

    >>> test_counter_1 = Counter({'foo': 1, 'bar': 2, 'own': 2})
    >>> test_counter_2 = Counter({'foo': 5, 'baz': 2})
    >>> test = {'doc': {'Male': test_counter_1, 'Female': test_counter_2}}
    >>> _apply_result_filters(test, diff=True, sort=False, limit=10, remove_swords=False).get('doc')
    {'Male': Counter({'bar': 2, 'own': 2, 'foo': -4}), 'Female': Counter({'foo': 4, 'baz': 2})}
    >>> _apply_result_filters(test, diff=False, sort=True, limit=10, remove_swords=False).get('doc')
    {'Male': [('bar', 2), ('own', 2), ('foo', 1)], 'Female': [('foo', 5), ('baz', 2)]}
    >>> _apply_result_filters(test, diff=False, sort=False, limit=10, remove_swords=True).get('doc')
    {'Male': Counter({'bar': 2, 'foo': 1}), 'Female': Counter({'foo': 5, 'baz': 2})}
    >>> _apply_result_filters(test, diff=True, sort=True, limit=10, remove_swords=False).get('doc')
    {'Male': [('bar', 2), ('own', 2), ('foo', -4)], 'Female': [('foo', 4), ('baz', 2)]}
    """

    output = {}

    for key, gender_token_counters in key_gender_token_counters.items():
        if remove_swords:
            output[key] = _remove_swords(gender_token_counters)
        else:
            output[key] = gender_token_counters

        if diff:
            output[key] = _diff_gender_token_counters(output[key])

        if sort:
            output[key] = _sort_gender_token_counters(output[key], limit=limit)

    return output


def _diff_gender_token_counters(gender_token_counters: GenderTokenCounters) -> GenderTokenCounters:
    """
    A private helper function that determines the difference of token occurrences
    across multiple Genders.

    :param gender_token_counters: Dict[str, Counter]

    >>> token_frequency_1 = Counter({'foo': 1, 'bar': 2, 'baz': 4})
    >>> token_frequency_2 = Counter({'foo': 2, 'bar': 3, 'baz': 2})
    >>> test = {'Male': token_frequency_1, 'Female': token_frequency_2}
    >>> _diff_gender_token_counters(test).get('Male')
    Counter({'baz': 2, 'foo': -1, 'bar': -1})
    """

    difference_dict = {}

    for gender in gender_token_counters:
        current_difference = Counter()

        for word, count in gender_token_counters[gender].items():
            current_difference[word] = count

        for other_gender in gender_token_counters:
            if other_gender == gender:
                continue
            other_adjective_frequency = gender_token_counters[other_gender]

            for word, count in other_adjective_frequency.items():
                if word in current_difference.keys():
                    current_difference[word] -= count

        difference_dict[gender] = current_difference

    return difference_dict


def _generate_token_counter(document: Document,
                            gender_to_find: Gender,
                            word_window: int,
                            tags: Sequence[str],
                            genders_to_exclude: Optional[Sequence[Gender]] = None) -> Counter:
    # pylint: disable=too-many-locals
    """
    A private helper function for generating token Counters based on the tokenized text of the
    input Document.

    :param document: an instance of the Document class.
    :param gender_to_find: an instance of the Gender class.
    :param word_window: number of words to search for in either direction of a Gender instance.
    :param tags: a list containing NLTK token strings.
    :param genders_to_exclude: a list containing instances of the Gender class.
    :return: a Counter instance pairing token words with occurrences.

    >>> from gender_analysis.gender.common import MALE, FEMALE
    >>> from gender_analysis import Corpus
    >>> from gender_analysis.testing.common import DOCUMENT_TEST_PATH, DOCUMENT_TEST_CSV
    >>> corpus = Corpus(DOCUMENT_TEST_PATH, csv_path=DOCUMENT_TEST_CSV)
    >>> doc = corpus.documents[-1]
    >>> test = _generate_token_counter(doc, FEMALE, 5, ['NN'], genders_to_exclude=[MALE])
    >>> type(test)
    <class 'collections.Counter'>
    >>> test.get('everyone')
    3
    """

    output = Counter()
    identifiers_to_exclude = []
    text = document.get_tokenized_text()

    identifiers_to_find = gender_to_find.identifiers

    if genders_to_exclude is None:
        genders_to_exclude = list()

    for gender in genders_to_exclude:
        for identifier in gender.identifiers:
            identifiers_to_exclude.append(identifier)

    for words in windowed(text, 2 * word_window + 1):
        if words[word_window].lower() in identifiers_to_find:
            if bool(set(words) & set(identifiers_to_exclude)):
                continue

            words = list(words)
            for index, word in enumerate(words):
                words[index] = word.lower()

            tagged_tokens = nltk.pos_tag(words)
            for tag_index, _ in enumerate(tagged_tokens):
                if tagged_tokens[tag_index][1] in tags:
                    word = words[tag_index]
                    output[word] += 1

    return output


def _generate_gender_token_counters(document: Document,
                                    genders: Sequence[Gender],
                                    tags: Sequence[str],
                                    word_window: int) -> GenderTokenCounters:
    """
    A private helper function for generating  dictionaries of the
    shape Dict[str, Counter] that are used throughout this module.

    :param document: an instance of the Document class.
    :param genders: a list containing instances of the Gender class.
    :param tags: a list containing NLTK token strings.
    :param word_window: number of words to search for in either direction of a Gender instance.
    :return: Dict[str, Counter], with top-level keys being Gender.label.

    >>> from gender_analysis.gender.common import BINARY_GROUP
    >>> from gender_analysis import Corpus
    >>> from gender_analysis.testing.common import DOCUMENT_TEST_PATH, DOCUMENT_TEST_CSV
    >>> corpus = Corpus(DOCUMENT_TEST_PATH, csv_path=DOCUMENT_TEST_CSV)
    >>> doc = corpus.documents[-1]
    >>> test_1 = _generate_gender_token_counters(doc, BINARY_GROUP, ['NN'], 5)
    >>> test_2 = _generate_gender_token_counters(doc, BINARY_GROUP, ['NN'], 10)
    >>> list(test_1.keys()) == ['Female', 'Male']
    True
    >>> test_1.get('Female').get('everyone')
    3
    >>> test_2.get('Female').get('everyone')
    2
    """

    results = {}

    for gender in genders:
        if gender.label == FEMALE.label:
            novel_result = _generate_token_counter(document,
                                                   FEMALE,
                                                   word_window,
                                                   tags,
                                                   genders_to_exclude=[MALE])
        elif gender.label == MALE.label:
            novel_result = _generate_token_counter(document,
                                                   MALE,
                                                   word_window,
                                                   tags,
                                                   genders_to_exclude=[FEMALE])
        else:
            # Note that we exclude male from female and female from male but do not do this
            # with other genders.
            novel_result = _generate_token_counter(document, gender, word_window, tags)
        if novel_result != "lower window bound less than 5":
            results.update({gender.label: novel_result})

    return results


def _merge_token_counters(token_counters: Sequence[Counter]) -> Counter:
    """
    A private helper function for combining multiple dictionaries of the shape token_frequency
    into a single token_frequency.

    :param token_counters: a list of the shape [{str: int, ...}, ...]
    :return: a dictionary of the same shape as the above, with all key: value pairs merged.

    >>> test_1 = Counter({'good': 1, 'bad': 1, 'ugly': 1})
    >>> test_2 = Counter({'good': 3, 'bad': 0, 'weird': 2})
    >>> test_3 = Counter({'good': 2, 'bad': 4, 'weird': 0, 'ugly': 2})
    >>> merged_token_frequency = _merge_token_counters([test_1, test_2, test_3])
    >>> merged_token_frequency
    Counter({'good': 6, 'bad': 5, 'ugly': 3, 'weird': 2})
    """

    return reduce(lambda token_counter, total: token_counter + total, token_counters)


def _remove_swords(gender_token_counters: GenderTokenCounters) -> GenderTokenCounters:
    """
    A private helper function for removing stop words from a GenderTokenCounters dictionary.

    :param gender_token_counters: Dict[str, Counter].
    :return: GenderTokenCounters.

    >>> token_frequency_1 = Counter({'foo': 1, 'bar': 2, 'bat': 4})
    >>> token_frequency_2 = Counter({'foo': 2, 'baz': 3, 'own': 2})
    >>> test = {'Male': token_frequency_1, 'Female': token_frequency_2}
    >>> _remove_swords(test).get('Male').get('own') is None
    True
    """
    output = {}
    swords_eng_set = set(SWORDS_ENG)
    for gender_label, token_counter in gender_token_counters.items():
        sanitized_counter = Counter()
        for token, count in token_counter.items():
            if token in swords_eng_set:
                continue
            sanitized_counter[token] = count
        output[gender_label] = sanitized_counter
    return output


def _sort_gender_token_counters(gender_token_counters: GenderTokenCounters,
                                limit: int = 10) -> GenderTokenSequence:
    """
    A private helper function for transforming a dictionary of token instances keyed by
    Gender.label into a sorted list of tuples.

    :param gender_token_counters: Dict[str, Counter].
    :param limit: Optional[int], if sort=True, return n=limit number of items in descending order
    :return: Dict[str, Sequence[Tuple[str, int]]]

    >>> token_frequency_1 = Counter({'foo': 1, 'bar': 2, 'bat': 4})
    >>> token_frequency_2 = Counter({'foo': 2, 'baz': 3})
    >>> test = {'Male': token_frequency_1, 'Female': token_frequency_2}
    >>> _sort_gender_token_counters(test).get('Male')
    [('bat', 4), ('bar', 2), ('foo', 1)]
    >>> _sort_gender_token_counters(test).get('Female')
    [('baz', 3), ('foo', 2)]
    >>> _sort_gender_token_counters(test, limit=1).get('Male')
    [('bat', 4)]
    >>> _sort_gender_token_counters(test, limit=2).get('Male')
    [('bat', 4), ('bar', 2)]
    """
    output_gender_token_counters = {}
    for gender, token_counter in gender_token_counters.items():
        output_gender_token_counters[gender] = {}
        output_gender_token_counters[gender] = token_counter.most_common(limit)
    return output_gender_token_counters


<<<<<<< HEAD
def _sort_token_counter(token_counter: Counter,
                        limit: Optional[int] = None,
                        remove_swords: bool = False) -> Sequence[Tuple[str, int]]:
    """
    A private helper function for grabbing the most common occurrences in a Counter
    with stop words optionally removed.

    :param limit: Optional[int], if sort=True, return n=limit number of items in descending order
    :param remove_swords: Optional[bool], remove stop words from return
    :return: Sequence[Tuple[str, int]]

    >>> example = Counter({'foo': 1, 'bar': 3, 'bat': 4, 'own': 5})
    >>> _sort_token_counter(example)
    [('own', 5), ('bat', 4), ('bar', 3), ('foo', 1)]
    >>> _sort_token_counter(example, limit=2)
    [('own', 5), ('bat', 4)]
    >>> _sort_token_counter(example, remove_swords=True)
    [('bat', 4), ('bar', 3), ('foo', 1)]
    >>> _sort_token_counter(example, limit=2, remove_swords=True)
    [('bat', 4), ('bar', 3)]
    """
    output_token_counter = token_counter.copy()

    if remove_swords:
        for word in list(output_token_counter):
            if word in SWORDS_ENG:
                del output_token_counter[word]

    return output_token_counter.most_common(limit)


def find_in_document_gender(document: Document,
                            gender: Gender,
                            tags: Sequence[str] = None,
                            word_window: int = 5,
                            genders_to_exclude: Optional[Sequence[Gender]] = None) -> Counter:
    """
    Returns a Counter of words and occurrences found within a window of gender identifiers.

    :param document: an instance of the Document class.
    :param gender: an instance of the Gender class.
    :param tags: a list containing NLTK token strings.
    :param word_window: number of words to search for in either direction of a Gender instance.
    :param genders_to_exclude: a list containing instances of the Gender class.
    :return: a Counter instance pairing token words with occurrences.

    >>> from gender_analysis.testing.common import DOCUMENT_TEST_PATH, DOCUMENT_TEST_CSV
    >>> from gender_analysis.gender.common import FEMALE, MALE
    >>> from gender_analysis import Corpus
    >>> corpus = Corpus(DOCUMENT_TEST_PATH, csv_path=DOCUMENT_TEST_CSV)
    >>> analyzer = GenderProximityAnalyzer(corpus)
    >>> doc = analyzer.documents[6]
    >>> find_in_document_gender(doc, FEMALE, genders_to_exclude=[MALE])
    Counter({'sad': 1})
    """

    if tags is None:
        tags = NLTK_TAGS_ADJECTIVES

    return _generate_token_counter(document,
                                   gender,
                                   word_window,
                                   tags,
                                   genders_to_exclude=genders_to_exclude)


def find_in_document_female(document: Document,
                            tags: Sequence[str] = None,
                            word_window: int = 5) -> Counter:
    """
    Returns a Counter of words and occurrences found within a window of FEMALE identifiers.

    :param document: an instance of the Document class.
    :param word_window: number of words to search for in either direction of a Gender instance.
    :param tags: a list containing NLTK token strings.
    :return: a Counter instance pairing token words with occurrences.

    >>> from gender_analysis.testing.common import DOCUMENT_TEST_PATH, DOCUMENT_TEST_CSV
    >>> from gender_analysis import Corpus
    >>> corpus = Corpus(DOCUMENT_TEST_PATH, csv_path=DOCUMENT_TEST_CSV)
    >>> analyzer = GenderProximityAnalyzer(corpus)
    >>> doc = analyzer.documents[6]
    >>> find_in_document_female(doc)
    Counter({'sad': 1})
    """

    if tags is None:
        tags = NLTK_TAGS_ADJECTIVES

    return _generate_token_counter(document,
                                   FEMALE,
                                   word_window,
                                   tags,
                                   genders_to_exclude=[MALE])


def find_in_document_male(document: Document,
                          tags: Sequence[str] = None,
                          word_window: int = 5) -> Counter:
    """
    Returns a Counter of words and occurrences found within a window of MALE identifiers.

    :param document: an instance of the Document class.
    :param word_window: number of words to search for in either direction of a Gender instance.
    :param tags: a list containing NLTK token strings.
    :return: a Counter instance pairing token words with occurrences.

    >>> from gender_analysis.testing.common import DOCUMENT_TEST_PATH, DOCUMENT_TEST_CSV
    >>> from gender_analysis import Corpus
    >>> corpus = Corpus(DOCUMENT_TEST_PATH, csv_path=DOCUMENT_TEST_CSV)
    >>> analyzer = GenderProximityAnalyzer(corpus)
    >>> doc = analyzer.documents[3]
    >>> find_in_document_male(doc)
    Counter({'deep': 1})
    """

    if tags is None:
        tags = NLTK_TAGS_ADJECTIVES

    return _generate_token_counter(document,
                                   MALE,
                                   word_window,
                                   tags,
                                   genders_to_exclude=[FEMALE])


=======
>>>>>>> 1bc1a918
class GenderProximityAnalyzer:
    """
    The GenderProximityAnalyzer instance finds word occurrences within a window around
    gendered pronouns. Helper methods are provided to organize and analyze those occurrences
    according to relevant criteria.

    Class methods:
        list_nltk_tags()

    Instance methods:
        by_date()
        by_document()
        by_gender()
        by_metadata()
        by_overlap()
    """

    def __init__(self,
                 texts: Union[Document, Corpus, Sequence[Document]],
                 tags: Optional[Sequence[str]] = None,
                 genders: Optional[Sequence[Gender]] = None,
                 word_window: int = 5) -> None:
        """
        Initializes a GenderProximityAnalyzer object that can be used for retrieving
        analyses concerning the number of occurrences of specific words within a window of
        gendered pronouns.

        :param texts: a Corpus, Document, or list of Documents.
        :param tags: a list of NLTK token strings, defaulting to adjectives.
        :param genders: a list of Gender instances.
        :param word_window: number of words to search for in either direction of a Gender instance.
        """

        if genders is None:
            genders = BINARY_GROUP

        if tags is None:
            tags = NLTK_TAGS_ADJECTIVES

        if isinstance(texts, Corpus):
            documents = texts.documents
        elif isinstance(texts, Document):
            documents = [texts]
        elif isinstance(texts, list):
            if all(isinstance(item, Document) for item in texts):
                documents = texts
            else:
                raise ValueError('all items in list texts must be of type Document')
        else:
            raise ValueError('texts must be of type Document, Corpus, or a list of Documents')

        if not all(isinstance(item, str) for item in tags):
            raise ValueError('all items in list tags must be of type str')

        if not all(isinstance(item, Gender) for item in genders):
            raise ValueError('all items in list genders must be of type Gender')

        self.documents = documents
        self.genders = genders
        self.gender_labels = [gender.label for gender in genders]
        self.tags = tags
        self.word_window = word_window

        # cached results
        self._by_gender = None

        results = {}

        for document in self.documents:
            results[document] = _generate_gender_token_counters(document,
                                                                genders,
                                                                tags,
                                                                word_window=word_window)

        self._results = results

    @classmethod
    def list_nltk_tags(cls) -> None:
        """
        Print out possible NLTK tags to use when initializing a new GenderProximityAnalyzer.

        :return: None
        """

        for tag, definition in NLTK_TAGS.items():
            print(f'{tag}: {definition}')

    def by_date(self,
                time_frame: Tuple[int, int],
                bin_size: int,
                sort: bool = False,
                diff: bool = False,
                limit: int = 10,
                remove_swords: bool = True) -> Dict[int, GenderTokenResponse]:
        """
        Return analysis organized by date (as determined by Document metadata).

        :param time_frame: a tuple of the format (start_date, end_date).
        :param bin_size: int for the number of years represented in each list of frequencies
        :param sort: Optional[bool], return Dict[int, Sequence[Tuple[str, int]]]
        :param diff: return the differences between genders.
        :param limit: Optional[int], if sort=True, return n=limit number of items in desc order.
        :param remove_swords: Optional[bool], remove stop words from return
        :return: a dictionary of the shape { str(Gender.label): { str(token): int } } or
                 { str(Gender.label): [(str(token), int)] }
        >>> from gender_analysis.testing.common import DOCUMENT_TEST_PATH, DOCUMENT_TEST_CSV
        >>> from gender_analysis import Corpus
        >>> corpus = Corpus(DOCUMENT_TEST_PATH, csv_path=DOCUMENT_TEST_CSV)
        >>> analyzer = GenderProximityAnalyzer(corpus)
        >>> analyzer.by_date((2000, 2008), 2).keys()
        dict_keys([2000, 2002, 2004, 2006])
        >>> analyzer.by_date((2000, 2010), 2).get(2002)
        {'Female': Counter({'sad': 7, 'died': 1}), 'Male': Counter()}
        >>> analyzer.by_date((2000, 2010), 2, sort=True).get(2002)
        {'Female': [('sad', 7), ('died', 1)], 'Male': []}
        >>> analyzer.by_date((2000, 2010), 2, diff=True).get(2002)
        {'Female': Counter({'sad': 7, 'died': 1}), 'Male': Counter()}
        """

        output = {}

        for bin_start_year in range(time_frame[0], time_frame[1], bin_size):
            output[bin_start_year] = {label: Counter() for label in self.gender_labels}

        for document in self.documents:
            date = getattr(document, 'date', None)
            if date is None:
                continue
            bin_year = ((date - time_frame[0]) // bin_size) * bin_size + time_frame[0]
            if bin_year not in output:
                continue
            for gender_label in self.gender_labels:
                output[bin_year][gender_label] = _merge_token_counters(
                    [self._results[document][gender_label], output[bin_year][gender_label]]
                )

        return _apply_result_filters(output,
                                     sort=sort,
                                     diff=diff,
                                     limit=limit,
                                     remove_swords=remove_swords)

    def by_document(self,
                    sort: bool = False,
                    diff: bool = False,
                    limit: int = 10,
                    remove_swords: bool = True) -> Dict[str, GenderTokenResponse]:

        """
        Return analysis organized by Document.

        :param sort: Optional[bool], return Dict[int, Sequence[Tuple[str, int]]]
        :param diff: return the differences between genders.
        :param limit: Optional[int], if sort=True, return n=limit number of items in desc order.
        :param remove_swords: Optional[bool], remove stop words from return
        :return: a dictionary of the shape { str(Gender.label): { str(token): int } } or
                 { str(Gender.label): [(str(token), int)] }
        >>> from gender_analysis.testing.common import DOCUMENT_TEST_PATH, DOCUMENT_TEST_CSV
        >>> from gender_analysis import Corpus
        >>> corpus = Corpus(DOCUMENT_TEST_PATH, csv_path=DOCUMENT_TEST_CSV)
        >>> analyzer = GenderProximityAnalyzer(corpus)
        >>> doc = analyzer.documents[7]
        >>> analyzer_document_labels = list(analyzer.by_document().keys())
        >>> document_labels = list(map(lambda d: d.label, analyzer.documents))
        >>> analyzer_document_labels == document_labels
        True
        >>> analyzer.by_document().get(doc.label)
        {'Female': Counter({'sad': 6, 'died': 1}), 'Male': Counter()}
        """

        output = {}

        for document in self._results:
            output[document.label] = self._results[document]

        return _apply_result_filters(output,
                                     sort=sort,
                                     diff=diff,
                                     limit=limit,
                                     remove_swords=remove_swords)

    def by_gender(self,
                  sort: bool = False,
                  diff: bool = False,
                  limit: int = 10,
                  remove_swords: bool = True) -> Dict[str, GenderTokenResponse]:
        """
        Return analysis organized by Document. Merges all words across texts
        into dictionaries sorted by gender.

        :param sort: Optional[bool], return Dict[str, Sequence[Tuple[str, int]]]
        :param diff: return the differences between genders.
        :param limit: Optional[int], if sort=True, return n=limit number of items in desc order.
        :param remove_swords: Optional[bool], remove stop words from return
        :return: a dictionary of the shape {Gender.label: {str: int, ...}, ...}

        >>> from gender_analysis.testing.common import DOCUMENT_TEST_PATH, DOCUMENT_TEST_CSV
        >>> from gender_analysis import Corpus
        >>> corpus = Corpus(DOCUMENT_TEST_PATH, csv_path=DOCUMENT_TEST_CSV)
        >>> analyzer = GenderProximityAnalyzer(corpus)
        >>> analyzer.by_gender().keys()
        dict_keys(['Female', 'Male'])
        >>> analyzer.by_gender().get('Female')
        Counter({'sad': 14, 'beautiful': 3, 'died': 1})
        >>> analyzer.by_gender(sort=True).get('Female')
        [('sad', 14), ('beautiful', 3), ('died', 1)]
        >>> analyzer.by_gender(diff=True).get('Female')
        Counter({'beautiful': 3, 'died': 1, 'sad': 0})
        >>> analyzer.by_gender(diff=True, sort=True).get('Female')
        [('beautiful', 3), ('died', 1), ('sad', 0)]
        """

        hashed_arguments = f"{str(sort)}{str(diff)}{str(limit)}{remove_swords}"

        if self._by_gender is None:
            self._by_gender = {hashed_arguments: None}
        elif hashed_arguments in self._by_gender:
            return self._by_gender[hashed_arguments]

        merged_results = {}
        for gender_label in self.gender_labels:
            new_gender_token_counters = [
                self._results[document][gender_label] for document in self._results
            ]
            merged_results[gender_label] = {}
            merged_results[gender_label] = _merge_token_counters(new_gender_token_counters)

        output = merged_results

        if remove_swords:
            output = _remove_swords(output)

        if diff:
            output = _diff_gender_token_counters(output)

        if sort:
            output = _sort_gender_token_counters(output, limit=limit)

        self._by_gender[hashed_arguments] = output
        return output

    def by_metadata(self,
                    metadata_key: str,
                    sort: bool = False,
                    diff: bool = False,
                    limit: int = 10,
                    remove_swords: bool = True) -> Dict[str, GenderTokenResponse]:
        """
        Return analysis organized by Document metadata. Merges all words across texts
        into dictionaries sorted by provided metadata_key.

        :param metadata_key: a string.
        :param sort: Optional[bool], return Dict[str, Sequence[Tuple[str, int]]]
        :param diff: return the differences between genders.
        :param limit: Optional[int], if sort=True, return n=limit number of items in desc order.
        :param remove_swords: Optional[bool], remove stop words from return
        :return: a dictionary of the shape {Gender.label: {str: int , ...}, ...}.

        >>> from gender_analysis.testing.common import DOCUMENT_TEST_PATH, DOCUMENT_TEST_CSV
        >>> from gender_analysis import Corpus
        >>> corpus = Corpus(DOCUMENT_TEST_PATH, csv_path=DOCUMENT_TEST_CSV)
        >>> analyzer = GenderProximityAnalyzer(corpus)
        >>> analyzer.by_metadata('author_gender').keys()
        dict_keys(['male', 'female'])
        >>> analyzer.by_metadata('author_gender').get('female')
        {'Female': Counter({'sad': 7}), 'Male': Counter({'sad': 12, 'deep': 1})}
        >>> analyzer.by_metadata('author_gender', sort=True).get('female')
        {'Female': [('sad', 7)], 'Male': [('sad', 12), ('deep', 1)]}
        >>> analyzer.by_metadata('author_gender', diff=True).get('female')
        {'Female': Counter({'sad': -5}), 'Male': Counter({'sad': 5, 'deep': 1})}
        """

        output = {}

        for document, gender_token_counters in self._results.items():
            matching_key = getattr(document, metadata_key, None)
            if matching_key is None:
                continue

            if matching_key not in output:
                output[matching_key] = {}

            for gender_label in self.gender_labels:
                if gender_label not in output[matching_key]:
                    output[matching_key][gender_label] = Counter()
                output[matching_key][gender_label] = _merge_token_counters([
                    gender_token_counters[gender_label],
                    output[matching_key][gender_label]
                ])

        return _apply_result_filters(output,
                                     sort=sort,
                                     diff=diff,
                                     limit=limit,
                                     remove_swords=remove_swords)

    def by_overlap(self) -> Dict[str, Sequence[int]]:
        """
        Looks through the gendered words across the corpus and extracts words that overlap
        across all genders and their occurrences sorted.

        :return: {str: [gender1, gender2, ...], ...}

        >>> from gender_analysis.testing.common import DOCUMENT_TEST_PATH, DOCUMENT_TEST_CSV
        >>> from gender_analysis import Corpus
        >>> corpus = Corpus(DOCUMENT_TEST_PATH, csv_path=DOCUMENT_TEST_CSV)
        >>> analyzer = GenderProximityAnalyzer(corpus)
        >>> analyzer.by_overlap()
        {'sad': {'Female': 14, 'Male': 14}}
        """

        output = {}
        sets_of_adjectives = {}

        for gender_label in self.gender_labels:
            sets_of_adjectives[gender_label] = set(list(self.by_gender()[gender_label].keys()))

        intersects_with_all = set.intersection(*sets_of_adjectives.values())

        for adj in intersects_with_all:
            results_by_gender = {}
            for gender_label in self.gender_labels:
                results_by_gender[gender_label] = self.by_gender().get(gender_label).get(adj)
            output[adj] = results_by_gender

        return output

    def store(self, pickle_filepath: str = 'gender_proximity_analysis.pgz') -> None:
        """
        Saves self to a pickle file.

        :param pickle_filepath: filepath to save the output.
        :return: None, saves results as pickled file with name 'gender_tokens_analysis'
        """

        try:
            load_pickle(pickle_filepath)
            user_inp = input("results already stored. overwrite previous analysis? (y/n)")
            if user_inp == 'y':
                store_pickle(self, pickle_filepath)
            else:
                pass
        except IOError:
            store_pickle(self, pickle_filepath)<|MERGE_RESOLUTION|>--- conflicted
+++ resolved
@@ -287,135 +287,6 @@
     return output_gender_token_counters
 
 
-<<<<<<< HEAD
-def _sort_token_counter(token_counter: Counter,
-                        limit: Optional[int] = None,
-                        remove_swords: bool = False) -> Sequence[Tuple[str, int]]:
-    """
-    A private helper function for grabbing the most common occurrences in a Counter
-    with stop words optionally removed.
-
-    :param limit: Optional[int], if sort=True, return n=limit number of items in descending order
-    :param remove_swords: Optional[bool], remove stop words from return
-    :return: Sequence[Tuple[str, int]]
-
-    >>> example = Counter({'foo': 1, 'bar': 3, 'bat': 4, 'own': 5})
-    >>> _sort_token_counter(example)
-    [('own', 5), ('bat', 4), ('bar', 3), ('foo', 1)]
-    >>> _sort_token_counter(example, limit=2)
-    [('own', 5), ('bat', 4)]
-    >>> _sort_token_counter(example, remove_swords=True)
-    [('bat', 4), ('bar', 3), ('foo', 1)]
-    >>> _sort_token_counter(example, limit=2, remove_swords=True)
-    [('bat', 4), ('bar', 3)]
-    """
-    output_token_counter = token_counter.copy()
-
-    if remove_swords:
-        for word in list(output_token_counter):
-            if word in SWORDS_ENG:
-                del output_token_counter[word]
-
-    return output_token_counter.most_common(limit)
-
-
-def find_in_document_gender(document: Document,
-                            gender: Gender,
-                            tags: Sequence[str] = None,
-                            word_window: int = 5,
-                            genders_to_exclude: Optional[Sequence[Gender]] = None) -> Counter:
-    """
-    Returns a Counter of words and occurrences found within a window of gender identifiers.
-
-    :param document: an instance of the Document class.
-    :param gender: an instance of the Gender class.
-    :param tags: a list containing NLTK token strings.
-    :param word_window: number of words to search for in either direction of a Gender instance.
-    :param genders_to_exclude: a list containing instances of the Gender class.
-    :return: a Counter instance pairing token words with occurrences.
-
-    >>> from gender_analysis.testing.common import DOCUMENT_TEST_PATH, DOCUMENT_TEST_CSV
-    >>> from gender_analysis.gender.common import FEMALE, MALE
-    >>> from gender_analysis import Corpus
-    >>> corpus = Corpus(DOCUMENT_TEST_PATH, csv_path=DOCUMENT_TEST_CSV)
-    >>> analyzer = GenderProximityAnalyzer(corpus)
-    >>> doc = analyzer.documents[6]
-    >>> find_in_document_gender(doc, FEMALE, genders_to_exclude=[MALE])
-    Counter({'sad': 1})
-    """
-
-    if tags is None:
-        tags = NLTK_TAGS_ADJECTIVES
-
-    return _generate_token_counter(document,
-                                   gender,
-                                   word_window,
-                                   tags,
-                                   genders_to_exclude=genders_to_exclude)
-
-
-def find_in_document_female(document: Document,
-                            tags: Sequence[str] = None,
-                            word_window: int = 5) -> Counter:
-    """
-    Returns a Counter of words and occurrences found within a window of FEMALE identifiers.
-
-    :param document: an instance of the Document class.
-    :param word_window: number of words to search for in either direction of a Gender instance.
-    :param tags: a list containing NLTK token strings.
-    :return: a Counter instance pairing token words with occurrences.
-
-    >>> from gender_analysis.testing.common import DOCUMENT_TEST_PATH, DOCUMENT_TEST_CSV
-    >>> from gender_analysis import Corpus
-    >>> corpus = Corpus(DOCUMENT_TEST_PATH, csv_path=DOCUMENT_TEST_CSV)
-    >>> analyzer = GenderProximityAnalyzer(corpus)
-    >>> doc = analyzer.documents[6]
-    >>> find_in_document_female(doc)
-    Counter({'sad': 1})
-    """
-
-    if tags is None:
-        tags = NLTK_TAGS_ADJECTIVES
-
-    return _generate_token_counter(document,
-                                   FEMALE,
-                                   word_window,
-                                   tags,
-                                   genders_to_exclude=[MALE])
-
-
-def find_in_document_male(document: Document,
-                          tags: Sequence[str] = None,
-                          word_window: int = 5) -> Counter:
-    """
-    Returns a Counter of words and occurrences found within a window of MALE identifiers.
-
-    :param document: an instance of the Document class.
-    :param word_window: number of words to search for in either direction of a Gender instance.
-    :param tags: a list containing NLTK token strings.
-    :return: a Counter instance pairing token words with occurrences.
-
-    >>> from gender_analysis.testing.common import DOCUMENT_TEST_PATH, DOCUMENT_TEST_CSV
-    >>> from gender_analysis import Corpus
-    >>> corpus = Corpus(DOCUMENT_TEST_PATH, csv_path=DOCUMENT_TEST_CSV)
-    >>> analyzer = GenderProximityAnalyzer(corpus)
-    >>> doc = analyzer.documents[3]
-    >>> find_in_document_male(doc)
-    Counter({'deep': 1})
-    """
-
-    if tags is None:
-        tags = NLTK_TAGS_ADJECTIVES
-
-    return _generate_token_counter(document,
-                                   MALE,
-                                   word_window,
-                                   tags,
-                                   genders_to_exclude=[FEMALE])
-
-
-=======
->>>>>>> 1bc1a918
 class GenderProximityAnalyzer:
     """
     The GenderProximityAnalyzer instance finds word occurrences within a window around
