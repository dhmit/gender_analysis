import math
from collections import Counter
import matplotlib.pyplot as plt
import seaborn as sns
import nltk

from gender_analysis.common import store_pickle, load_pickle
from gender_analysis.corpus import Corpus
from gender_analysis.common import load_graph_settings
from gender_analysis.common import MissingMetadataError

# TODO: Rewrite all of this using a Dunning class in a non-messy way.


def dunn_individual_word(total_words_in_corpus_1, total_words_in_corpus_2,
                         count_of_word_in_corpus_1,
                         count_of_word_in_corpus_2):
    """
    applies Dunning log likelihood to compare individual word in two counter objects

    :param total_words_in_corpus_1: int, total wordcount in corpus 1
    :param total_words_in_corpus_2: int, total wordcount in corpus 2
    :param count_of_word_in_corpus_1: int, wordcount of one word in corpus 1
    :param count_of_word_in_corpus_2: int, wordcount of one word in corpus 2
    :return: Dunning log likelihood
    >>> total_words_m_corpus = 8648489
    >>> total_words_f_corpus = 8700765
    >>> wordcount_female = 1000
    >>> wordcount_male = 50
    >>> dunn_individual_word(total_words_m_corpus,total_words_f_corpus,wordcount_male,wordcount_female)
    -1047.8610274053995
    """
    a = count_of_word_in_corpus_1
    b = count_of_word_in_corpus_2
    c = total_words_in_corpus_1
    d = total_words_in_corpus_2

    e1 = c * (a + b) / (c + d)
    e2 = d * (a + b) / (c + d)

    dunning_log_likelihood = 2 * (a * math.log(a / e1) + b * math.log(b / e2))

    if count_of_word_in_corpus_1 * math.log(count_of_word_in_corpus_1 / e1) < 0:
        dunning_log_likelihood = -dunning_log_likelihood

    return dunning_log_likelihood


def dunn_individual_word_by_corpus(corpus1, corpus2, word):
    """
    applies dunning log likelihood to compare individual word in two counter objects
    (-) end of spectrum is words for counter_2
    (+) end of spectrum is words for counter_1
    the larger the magnitude of the number, the more distinctive that word is in its
    respective counter object

    :param word: desired word to compare
    :param corpus1: Corpus
    :param corpus2: Corpus
    :return: log likelihoods and p value
    # TODO: fix doctest for new corpus input
    >>> from gender_analysis.corpus import Corpus
    >>> from gender_analysis.analysis.dunning import dunn_individual_word_by_corpus
    >>> from gender_analysis.common import BASE_PATH
    >>> filepath1 = BASE_PATH / 'testing' / 'corpora' / 'document_test_files'
    >>> filepath2 = BASE_PATH / 'testing' / 'corpora' / 'sample_novels' / 'texts'
    >>> corpus1 = Corpus(filepath1)
    >>> corpus2 = Corpus(filepath2)
    >>> dunn_individual_word_by_corpus(corpus1, corpus2, 'sad')
    -411748.9475344888
    """

    counter1 = corpus1.get_wordcount_counter()
    counter2 = corpus2.get_wordcount_counter()

    a = counter1[word]
    b = counter2[word]
    c = 0  # total words in corpus1
    d = 0  # total words in corpus2

    for word in counter1:
        c += counter1[word]
    for word in counter2:
        d += counter2[word]

    return dunn_individual_word(a, b, c, d)


def dunning_total(counter1, counter2, filename_to_pickle=None):
    """
    runs dunning_individual on words shared by both counter objects
    (-) end of spectrum is words for counter_2
    (+) end of spectrum is words for counter_1
    the larger the magnitude of the number, the more distinctive that word is in its
    respective counter object

    use filename_to_pickle to store the result so it only has to be calculated once and can be
    used for multiple analyses.

    >>> from collections import Counter
    >>> from gender_analysis.analysis.dunning import dunning_total
    >>> female_counter = Counter({'he': 1,  'she': 10, 'and': 10})
    >>> male_counter =   Counter({'he': 10, 'she': 1,  'and': 10})
    >>> results = dunning_total(female_counter, male_counter)

    # Results is a dict that maps from terms to results
    # Each result dict contains the dunning score...
    >>> results['he']['dunning']
    -8.547243830635558

    # ... counts for corpora 1 and 2 as well as total count
    >>> results['he']['count_total'], results['he']['count_corp1'], results['he']['count_corp2']
    (11, 1, 10)

    # ... and the same for frequencies
    >>> results['he']['freq_total'], results['he']['freq_corp1'], results['he']['freq_corp2']
    (0.2619047619047619, 0.047619047619047616, 0.47619047619047616)

    :return: dict

    """

    total_words_counter1 = 0
    total_words_counter2 = 0

    # get word total in respective counters
    for word1 in counter1:
        total_words_counter1 += counter1[word1]
    for word2 in  counter2:
        total_words_counter2 += counter2[word2]

    # dictionary where results will be returned
    dunning_result = {}
    for word in counter1:
        counter1_wordcount = counter1[word]
        if word in counter2:
            counter2_wordcount = counter2[word]

            if counter1_wordcount + counter2_wordcount < 10:
                continue

            dunning_word = dunn_individual_word(total_words_counter1,  total_words_counter2,
                                                counter1_wordcount,counter2_wordcount)

            dunning_result[word] = {
                'dunning': dunning_word,
                'count_total': counter1_wordcount + counter2_wordcount,
                'count_corp1': counter1_wordcount,
                'count_corp2': counter2_wordcount,
                'freq_total': (counter1_wordcount + counter2_wordcount) / (total_words_counter1 +
                                                                           total_words_counter2),
                'freq_corp1': counter1_wordcount / total_words_counter1,
                'freq_corp2': counter2_wordcount / total_words_counter2
            }

    if filename_to_pickle:
        store_pickle(dunning_result, filename_to_pickle)

    return dunning_result


def male_vs_female_authors_analysis_dunning_lesser(corpus):
    """
    tests word distinctiveness of shared words between male and female corpora using dunning
    :return: dictionary of common shared words and their distinctiveness
    """
    if 'author_gender' not in corpus.get_corpus_metadata():
        raise MissingMetadataError("Corpus does not contain metadata field 'author_gender'.")

    m_corpus = corpus.filter_by_gender('male')
    f_corpus = corpus.filter_by_gender('female')
    wordcounter_male = m_corpus.get_wordcount_counter()
    wordcounter_female = f_corpus.get_wordcount_counter()
    results = dunning_total(wordcounter_male, wordcounter_female)
    print("women's top 10: ", results[0:10])
    print("men's top 10: ", list(reversed(results[-10:])))
    return results

    
def dunning_result_displayer(dunning_result, number_of_terms_to_display=10,
                             corpus1_display_name=None, corpus2_display_name=None,
                             part_of_speech_to_include=None):
    """
    Convenience function to display dunning results as tables.

    part_of_speech_to_include can either be a list of POS tags or a 'adjectives, 'adverbs',
    'verbs', or 'pronouns'. If it is None, all terms are included.

    :param dunning_result:              Dunning result dict to display
    :param number_of_terms_to_display:  Number of terms for each corpus to display
    :param corpus1_display_name:        Name of corpus 1 (e.g. "Female Authors")
    :param corpus2_display_name:        Name of corpus 2 (e.g. "Male Authors")
    :param part_of_speech_to_include:   e.g. 'adjectives', or 'verbs'
    :return:
    """

    pos_names_to_tags = {
        'adjectives':   ['JJ', 'JJR', 'JJS'],
        'adverbs':      ['RB', 'RBR', 'RBS', 'WRB'],
        'verbs':        ['VB', 'VBD', 'VBG', 'VBN', 'VBP', 'VBZ'],
        'pronouns':     ['PRP', 'PRP$', 'WP', 'WP$']
    }
    if part_of_speech_to_include in pos_names_to_tags:
        part_of_speech_to_include = pos_names_to_tags[part_of_speech_to_include]

    if not corpus1_display_name:
        corpus1_display_name = 'Corpus 1'
    if not corpus2_display_name:
        corpus2_display_name = 'Corpus 2'

    headings = ['term', 'dunning', 'count_total', 'count_corp1', 'count_corp2', 'freq_total',
                'freq_corp1', 'freq_corp2']

    output = f'\nDisplaying Part of Speech: {part_of_speech_to_include}\n'
    for i, name in enumerate([corpus1_display_name, corpus2_display_name]):
        output += f'\nDunning Log-Likelihood results for {name}\n|'

        for heading in headings:
            heading = heading.replace('_corp1', ' ' + corpus1_display_name).replace('_corp2',
                                                                       ' ' + corpus2_display_name)
            output += ' {:19s}|'.format(heading)
        output += '\n' + 8 * 21 * '_' + '\n'

        reverse = True
        if i == 1:
            reverse = False
        sorted_results = sorted(dunning_result.items(), key=lambda x: x[1]['dunning'],
                                reverse=reverse)
        count_displayed = 0
        for result in sorted_results:
            if count_displayed == number_of_terms_to_display:
                break
            term = result[0]
            term_pos = nltk.pos_tag([term])[0][1]
            if part_of_speech_to_include and term_pos not in part_of_speech_to_include:
                continue

            output += '|  {:18s}|'.format(result[0])
            for heading in headings[1:]:

                if heading in ['freq_total', 'freq_corp1', 'freq_corp2']:
                    output += '  {:16.4f}% |'.format(result[1][heading] * 100)
                elif heading in ['dunning']:
                    output += '  {:17.2f} |'.format(result[1][heading])
                else:
                    output += '  {:17.0f} |'.format(result[1][heading])
            output += '\n'
            count_displayed += 1

    print(output)


def compare_word_association_in_corpus_analysis_dunning(word1, word2, corpus, to_pickle=False):
    """
    Uses Dunning analysis to compare words associated with word1 vs words associated with word2 in
    the Corpus passed in as the parameter.
    :param word1: str
    :param word2: str
    :param corpus: Corpus
    :param to_pickle: boolean
    :return: dict
    """

    pickle_filename = f'dunning_{word1}_vs_{word2}_associated_words_{corpus.name}'
    try:
        results = load_pickle(pickle_filename)
    except IOError:
        try:
            pickle_filename = f'dunning_{word2}_vs_{word1}_associated_words_{corpus.name}'
            results = load_pickle(pickle_filename)
        except:
            word1_counter = Counter()
            word2_counter = Counter()
            for novel in corpus.novels:
                word1_counter.update(novel.words_associated(word1))
                word2_counter.update(novel.words_associated(word2))
            if to_pickle:
                results = dunning_total(word1_counter, word2_counter,
                                        filename_to_pickle=pickle_filename)
            else:
                results = dunning_total(word1_counter, word2_counter)

    for group in [None, 'verbs', 'adjectives', 'pronouns', 'adverbs']:
        dunning_result_displayer(results, number_of_terms_to_display=50,
                                 part_of_speech_to_include=group)

    return results


def compare_word_association_between_corpus_analysis_dunning(word, corpus1, corpus2,
                                                             word_window=None,
                                                             to_pickle=False):
    """
    Uses Dunning analysis to compare words associated with word between corpuses.

    :param word: str
    :param corpus1: Corpus
    :param corpus2: Corpus
    :param word_window
    :param to_pickle: boolean determining if results should be pickled
    :return: dict
    """

    pickle_filename = (f'dunning_{word}_associated_words_{corpus1_name}_vs_{corpus2_name}_in_'
                       f'{corpus1.name}')
    if word_window:
        pickle_filename += f'_word_window_{word_window}'
    try:
        results = load_pickle(pickle_filename)
    except IOError:
        print("Precalculated result not available. Running analysis now...")
        corpus1_counter = Counter()
        corpus2_counter = Counter()
        for novel in corpus1.novels:
            if word_window:
                novel.get_word_windows(search_terms, window_size=word_window)
            else:
                corpus1_counter.update(novel.words_associated(word))
        for novel in corpus2.novels:
            if word_window:
                novel.get_word_windows(search_terms, window_size=word_window)
            else:
                corpus2_counter.update(novel.words_associated(word))
        if to_pickle:
            results = dunning_total(corpus1_counter, corpus2_counter,
                                    filename_to_pickle=pickle_filename)
        else:
            results = dunning_total(corpus1_counter, corpus2_counter)

    for group in [None, 'verbs', 'adjectives', 'pronouns', 'adverbs']:
        dunning_result_displayer(results, number_of_terms_to_display=20,
                                 corpus1_display_name=f'{corpus1_name}. {word}',
                                 corpus2_display_name=f'{corpus2_name}. {word}',
                                 part_of_speech_to_include=group)

    return results


def male_vs_female_analysis_dunning(corpus, display_data=False, to_pickle=False):
    """
    tests word distinctiveness of shared words between male and female corpora using dunning
    Prints out the most distinctive terms overall as well as grouped by verbs, adjectives etc.

    :return: dict
    """
    if 'author_gender' not in corpus.get_corpus_metadata():
        raise MissingMetadataError("Corpus does not contain metadata field 'author_gender'.")

    # By default, try to load precomputed results. Only calculate if no stored results are
    # available.
    pickle_filename = f'dunning_male_vs_female_chars_{corpus.name}'
    try:
        results = load_pickle(pickle_filename)
    except IOError:

        m_corpus = corpus.filter_by_gender('male')
        f_corpus = corpus.filter_by_gender('female')

        from collections import Counter
        wordcounter_male = Counter()
        wordcounter_female = Counter()

        for novel in m_corpus:
            wordcounter_male += novel.words_associated('he')

        for novel in f_corpus:
            wordcounter_female += novel.words_associated('he')

        if to_pickle:
            results = dunning_total(wordcounter_male, wordcounter_female,
                                    filename_to_pickle=pickle_filename)
        else:
            results = dunning_total(wordcounter_male, wordcounter_female)
    if display_data:
        for group in [None, 'verbs', 'adjectives', 'pronouns', 'adverbs']:
            dunning_result_displayer(results, number_of_terms_to_display=20,
                                     corpus1_display_name='Fem Author',
                                     corpus2_display_name='Male Author',
                                     part_of_speech_to_include=group)
    return results


def dunning_result_to_dict(dunning_result, number_of_terms_to_display=10,
                             part_of_speech_to_include=None):
    """
    Receives a dictionary of results and returns a dictionary of the top
    number_of_terms_to_display most distinctive results for each corpus that have a part of speech
    matching part_of_speech_to_include
    :param dunning_result:              Dunning result dict that will be sorted through
    :param number_of_terms_to_display:  Number of terms for each corpus to display
    :param part_of_speech_to_include:   e.g. 'adjectives', or 'verbs'
    :return: dict
    """

    pos_names_to_tags = {
        'adjectives': ['JJ', 'JJR', 'JJS'],
        'adverbs': ['RB', 'RBR', 'RBS', 'WRB'],
        'verbs': ['VB', 'VBD', 'VBG', 'VBN', 'VBP', 'VBZ'],
        'pronouns': ['PRP', 'PRP$', 'WP', 'WP$']
    }
    if part_of_speech_to_include in pos_names_to_tags:
        part_of_speech_to_include = pos_names_to_tags[part_of_speech_to_include]

    final_results_dict = {}

    reverse = True
    for i in range(2):
        sorted_results = sorted(dunning_result.items(), key=lambda x: x[1]['dunning'],
                                    reverse=reverse)
        count_displayed = 0
        for result in sorted_results:
            if count_displayed == number_of_terms_to_display:
                break
            term = result[0]
            term_pos = nltk.pos_tag([term])[0][1]
            if part_of_speech_to_include and term_pos not in part_of_speech_to_include:
                continue

            final_results_dict[result[0]] = result[1]
            count_displayed += 1
        reverse = False
    return final_results_dict


################################################
# Individual Analyses                          #
################################################


# Male Authors versus Female Authors
################################################

def male_vs_female_authors_analysis_dunning(corpus, display_results=False, to_pickle=False):
    """
    tests word distinctiveness of shared words between male and female authors using dunning
    If called with display_results=True, prints out the most distinctive terms overall as well as
    grouped by verbs, adjectives etc.
    Returns a dict of all terms in the corpus mapped to the dunning data for each term

    :return:dict
    """
    if 'author_gender' not in corpus.get_corpus_metadata():
        raise MissingMetadataError("Corpus does not contain metadata field 'author_gender'.")

    # By default, try to load precomputed results. Only calculate if no stored results are
    # available.
    pickle_filename = f'dunning_male_vs_female_authors_{corpus.name}'
    try:
        results = load_pickle(pickle_filename)
    except IOError:

        m_corpus = corpus.filter_by_gender('male')
        f_corpus = corpus.filter_by_gender('female')
        wordcounter_male = m_corpus.get_wordcount_counter()
        wordcounter_female = f_corpus.get_wordcount_counter()
        if to_pickle:
            results = dunning_total(wordcounter_female, wordcounter_male,
                                    filename_to_pickle=pickle_filename)
        else:
            results = dunning_total(wordcounter_female, wordcounter_male)

    if display_results:
        for group in [None, 'verbs', 'adjectives', 'pronouns', 'adverbs']:
            dunning_result_displayer(results, number_of_terms_to_display=20,
                                     corpus1_display_name='Fem Author',
                                     corpus2_display_name='Male Author',
                                     part_of_speech_to_include=group)
    return results


# Male Characters versus Female Characters (words following 'he' versus words following 'she')
##############################################################################################

def he_vs_she_associations_analysis_dunning(corpus, to_pickle=False):
    """
    Uses Dunning analysis to compare words associated with 'he' vs words associated with 'she' in
<<<<<<< HEAD
    the Corpus passed in as the parameter.(e.g. Gutenberg_female_authors)
=======
    the Corpus passed in as the parameter.  The name parameter is if you want to name the file
    something other than Gutenberg (e.g. Gutenberg_female_authors)
>>>>>>> cc699b5d
    :param corpus: Corpus
    :param to_pickle: boolean
    """

    pickle_filename = f'dunning_he_vs_she_associated_words_{corpus.name}'
    try:
        results = load_pickle(pickle_filename)
    except IOError:
        he_counter = Counter()
        she_counter = Counter()
        for novel in corpus.novels:
            he_counter.update(novel.words_associated("he"))
            she_counter.update(novel.words_associated("she"))
        if to_pickle:
            results = dunning_total(she_counter, he_counter, filename_to_pickle=pickle_filename)
        else:
            results = dunning_total(she_counter, he_counter)

    for group in [None, 'verbs', 'adjectives', 'pronouns', 'adverbs']:
        dunning_result_displayer(results, number_of_terms_to_display=20,
                                 corpus1_display_name='she...',
                                 corpus2_display_name='he..',
                                 part_of_speech_to_include=group)


# Female characters as written by Male Authors versus Female Authors
####################################################################

def female_characters_author_gender_differences(corpus, to_pickle=False):
    """
    Compares how male authors versus female authors write female characters by looking at the words
    that follow 'she'

    :param corpus: Corpus
    :param to_pickle
    :return:
    """
    if 'author_gender' not in corpus.get_corpus_metadata():
        raise MissingMetadataError("Corpus does not contain metadata field 'author_gender'.")

    male_corpus = corpus.filter_by_gender('male')
    female_corpus = corpus.filter_by_gender('female')
    return compare_word_association_between_corpus_analysis_dunning(word='she',
                                                                    corpus1=female_corpus, corpus2=male_corpus,
                                                                    to_pickle=to_pickle)


# Male characters as written by Male Authors versus Female Authors
####################################################################

def male_characters_author_gender_differences(corpus, to_pickle=False):
    """
    Compares how male authors versus female authors write male characters by looking at the words
    that follow 'he'

    :param corpus: Corpus
    :param to_pickle
    :return:
    """
    if 'author_gender' not in corpus.get_corpus_metadata():
        raise MissingMetadataError("Corpus does not contain metadata field 'author_gender'.")

    male_corpus = corpus.filter_by_gender('male')
    female_corpus = corpus.filter_by_gender('female')
    return compare_word_association_between_corpus_analysis_dunning(word='he',
                                                                    corpus1=female_corpus, corpus2=male_corpus,
                                                                    to_pickle=to_pickle)


# God as written by Male Authors versus Female Authors
####################################################################

def god_author_gender_differences(corpus, to_pickle=False):
    """
    Compares how male authors versus female authors refer to God by looking at the words
    that follow 'God'

    :param corpus: Corpus
    :param to_pickle
    :return:
    """
    if 'author_gender' not in corpus.get_corpus_metadata():
        raise MissingMetadataError("Corpus does not contain metadata field 'author_gender'.")

    male_corpus = corpus.filter_by_gender('male')
    female_corpus = corpus.filter_by_gender('female')
    return compare_word_association_between_corpus_analysis_dunning(word='God',
                                                                  corpus1=female_corpus, corpus2=male_corpus,
                                                                    to_pickle=to_pickle)


def money_author_gender_differences(corpus, to_pickle=False):
    """
    Compares how male authors versus female authors refer to money by looking at the words
   before and after money'

    :param corpus: Corpus
    :param to_pickle
    :return:
    """
    if 'author_gender' not in corpus.get_corpus_metadata():
        raise MissingMetadataError("Corpus does not contain metadata field 'author_gender'.")

    male_corpus = corpus.filter_by_gender('male')
    female_corpus = corpus.filter_by_gender('female')
    return compare_word_association_between_corpus_analysis_dunning(word=['money', 'dollars',
                                                                       'pounds',
                                                                   'euros', 'dollar', 'pound',
                                                                   'euro', 'wealth', 'income'],
                                                             corpus1=female_corpus, corpus2=male_corpus,
                                                                    to_pickle=to_pickle)


# America as written by Male Authors versus Female Authors
####################################################################

def america_author_gender_differences(corpus, to_pickle=False):
    """
    Compares how American male authors versus female authors refer to America by looking at the words
    that follow 'America'

    :param corpus: Corpus
    :param to_pickle
    :return:
    """
    if 'author_gender' not in corpus.get_corpus_metadata():
        raise MissingMetadataError("Corpus does not contain metadata field 'author_gender'.")

    male_corpus = corpus.filter_by_gender('male')
    female_corpus = corpus.filter_by_gender('female')
    return compare_word_association_between_corpus_analysis_dunning(word='America',
                                                                    corpus1=female_corpus,
                                                                    corpus2=male_corpus,
                                                                    to_pickle=to_pickle)


def score_plot_to_show(results):
    load_graph_settings(False)
    results_dict = dict(results)
    words = []
    dunning_score = []

    for term, data in results_dict.items():
        words.append(term)
        dunning_score.append(data['dunning'])

    opacity = 0.4

    colors = ['r' if entry >= 0 else 'b' for entry in dunning_score]
    ax = sns.barplot(dunning_score, words, palette=colors, alpha=opacity)
    sns.despine(ax=ax, bottom=True, left=True)
    plt.show()


def freq_plot_to_show(results):
    load_graph_settings(False)
    results_dict = dict(results)
    words = []
    female_rel_freq = []
    male_rel_freq = []

    for term, data in results_dict.items():
        words.append(term)
        female_rel_freq.append(data['freq_corp1']/data['freq_total'])
        male_rel_freq.append(-1*data['freq_corp2']/data['freq_total'])

    opacity = 0.4

    colors = ['b']
    ax = sns.barplot(male_rel_freq, words, palette=colors, alpha=opacity)
    sns.despine(ax=ax, bottom=True, left=True)
    plt.show()<|MERGE_RESOLUTION|>--- conflicted
+++ resolved
@@ -474,12 +474,8 @@
 def he_vs_she_associations_analysis_dunning(corpus, to_pickle=False):
     """
     Uses Dunning analysis to compare words associated with 'he' vs words associated with 'she' in
-<<<<<<< HEAD
-    the Corpus passed in as the parameter.(e.g. Gutenberg_female_authors)
-=======
     the Corpus passed in as the parameter.  The name parameter is if you want to name the file
     something other than Gutenberg (e.g. Gutenberg_female_authors)
->>>>>>> cc699b5d
     :param corpus: Corpus
     :param to_pickle: boolean
     """
