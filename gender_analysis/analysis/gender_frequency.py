--- conflicted
+++ resolved
@@ -235,17 +235,6 @@
 
     >>> from gender_analysis.corpus import Corpus
     >>> from gender_analysis.analysis.gender_frequency import document_pronoun_freq
-<<<<<<< HEAD
-    >>> from gender_analysis.common import TEST_DATA_PATH
-    >>> from gender_analysis.common import MALE, FEMALE
-    >>> filepath = TEST_DATA_PATH / 'test_corpus'
-    >>> csvpath = TEST_DATA_PATH / 'test_corpus' / 'test_corpus.csv'
-    >>> c = Corpus(filepath, csv_path=csvpath)
-    >>> pronoun_freq_dict = document_pronoun_freq(c, [MALE, FEMALE])
-    >>> flatland = c.get_document('title', 'Flatland')
-    >>> pronoun_freq_dict[flatland]
-    {'Male': 0.8493150684931506, 'Female': 0.15068493150684928}
-=======
     >>> from gender_analysis.testing.common import TEST_CORPUS_PATH as path, SMALL_TEST_CORPUS_CSV as path_to_csv
     >>> c = Corpus(path, csv_path=path_to_csv, ignore_warnings = True)
     >>> pronoun_freq_dict = document_pronoun_freq(c)
@@ -253,7 +242,6 @@
     >>> result = pronoun_freq_dict[flatland]
     >>> format(result, '.5f')
     '0.14943'
->>>>>>> 49086fda
 
     """
 
@@ -702,17 +690,9 @@
 
     >>> from gender_analysis.analysis.gender_frequency import overall_mean, document_pronoun_freq
     >>> from gender_analysis.corpus import Corpus
-<<<<<<< HEAD
-    >>> from gender_analysis.common import TEST_DATA_PATH, MALE, FEMALE
-    >>> filepath = TEST_DATA_PATH / 'test_corpus'
-    >>> csvpath = TEST_DATA_PATH / 'test_corpus' / 'test_corpus.csv'
-    >>> c = Corpus(filepath, csv_path=csvpath)
-    >>> freq = document_pronoun_freq(c, [MALE, FEMALE])
-=======
     >>> from gender_analysis.testing.common import TEST_CORPUS_PATH as path, SMALL_TEST_CORPUS_CSV as path_to_csv
     >>> c = Corpus(path, csv_path=path_to_csv, ignore_warnings = True)
     >>> freq = document_pronoun_freq(c)
->>>>>>> 49086fda
     >>> mean = overall_mean(freq)
     >>> str(mean)[:7]
     '0.47300'
