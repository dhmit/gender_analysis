import re
import string
from collections import Counter
from pathlib import Path

from more_itertools import windowed

import nltk

# nltk as part of speech tagger, requires these two packages
nltk.download('punkt', quiet=True)
nltk.download('averaged_perceptron_tagger', quiet=True)
gutenberg_imported = True

from gender_analysis import common
from ast import literal_eval


try:
    from gutenberg.cleanup import strip_headers
except ImportError:
    # print('Cannot import gutenberg')
    gutenberg_imported = False

from gender_analysis.common import TEXT_END_MARKERS, TEXT_START_MARKERS, LEGALESE_END_MARKERS, \
    LEGALESE_START_MARKERS


class Document(common.FileLoaderMixin):
    """ The Document class loads and holds the full text and
    metadata (author, title, publication date) of a document

    >>> from gender_analysis import document
    >>> document_metadata = {'gutenberg_id': '105', 'author': 'Austen, Jane', 'title': 'Persuasion',
    ...                   'corpus_name': 'sample_novels', 'date': '1818',
    ...                   'filename': 'austen_persuasion.txt', 'filepath': 'corpora/sample_novels/texts/austen_persuasion.txt'}
    >>> austen = document.Document(document_metadata)
    >>> type(austen.text)
    <class 'str'>
    >>> len(austen.text)
    466879
    """

    def __init__(self, metadata_dict):
        if not isinstance(metadata_dict, dict):
            raise TypeError(
                'metadata must be passed in as a dictionary value'
            )

        # Check that the essential attributes for the document exists.
        if 'filename' not in metadata_dict:
            raise ValueError(str(metadata_dict)+f'metadata_dict must have an entry for filename')

        self.members = metadata_dict.keys()

        for key in metadata_dict:
            if hasattr(self, str(key)):
                raise KeyError(
                    'Key name ', str(key), ' is reserved in the Document class. Please use another name'
                )
            setattr(self, str(key), metadata_dict[key])

        # optional attributes
        # Check that the date is a year (4 consecutive integers)
        if 'date' in metadata_dict:
            if not re.match(r'^\d{4}$', metadata_dict['date']):
                raise ValueError('The document date should be a year (4 integers), not',
                                 f'{metadata_dict["date"]}. Full metadata: {metadata_dict}')

        try:
            self.date = int(metadata_dict['date'])
        except KeyError:
            self.date = None

        self._word_counts_counter = None
        self._word_count = None

        if 'author_gender' in metadata_dict and self.author_gender not in {'female', 'male', 'non-binary', 'unknown', 'both'}:
            raise ValueError('Author gender has to be "female", "male" "non-binary," or "unknown" ',
                             f'but not {self.author_gender}. Full metadata: {metadata_dict}')

        if not metadata_dict['filename'].endswith('.txt'):
            raise ValueError(
                f'The document filename ', str(metadata_dict['filename']), 'does not end in .txt . Full metadata: '
                f'{metadata_dict}.'
            )

        self.text = self._load_document_text()


    @property
    def word_count(self):
        """
        Lazy-loading for Document.word_count attribute. Returns the number of words in the document.
        The word_count attribute is useful for the get_word_freq function.
        However, it is performance-wise costly, so it's only loaded when it's actually required.

        >>> from gender_analysis import document
        >>> document_metadata = {'gutenberg_id': '105', 'author': 'Austen, Jane', 'title': 'Persuasion',
        ...                   'corpus_name': 'sample_novels', 'date': '1818',
        ...                   'filename': 'austen_persuasion.txt'}
        >>> austen = document.Document(document_metadata)
        >>> austen.word_count
        83285

        :return: int
        """

        if self._word_count is None:
            self._word_count = len(self.get_tokenized_text())
        return self._word_count

    def __str__(self):
        """
        Overrides python print method for user-defined objects for Document class
        Returns the filename without the extension - author and title word
        :return: str

        >>> from gender_analysis import document
        >>> document_metadata = {'gutenberg_id': '105', 'author': 'Austen, Jane', 'title': 'Persuasion',
        ...                   'corpus_name': 'sample_novels', 'date': '1818',
        ...                   'filename': 'austen_persuasion.txt'}
        >>> austen = document.Document(document_metadata)
        >>> document_string = str(austen)
        >>> document_string
        'austen_persuasion'
        """
        name = self.filename[0:len(self.filename) - 4]
        return name

    def __repr__(self):
        '''
        Overrides the built-in __repr__ method
        Returns the object type (Document) and then the filename without the extension
            in <>.

        :return: string

        >>> from gender_analysis import document
        >>> document_metadata = {'gutenberg_id': '105', 'author': 'Austen, Jane', 'title': 'Persuasion',
        ...                   'corpus_name': 'sample_novels', 'date': '1818',
        ...                   'filename': 'austen_persuasion.txt'}
        >>> austen = document.Document(document_metadata)
        >>> repr(austen)
        '<Document (austen_persuasion)>'
        '''

        name = self.filename[0:len(self.filename) - 4]
        return f'<Document ({name})>'

    def __eq__(self, other):
        """
        Overload the equality operator to enable comparing and sorting documents.

        >>> from gender_analysis.document import Document
        >>> austen_metadata = {'author': 'Austen, Jane', 'title': 'Persuasion',
        ...                   'corpus_name': 'sample_novels', 'date': '1818',
        ...                   'filename': 'austen_persuasion.txt'}
        >>> austen = Document(austen_metadata)
        >>> austen2 = Document(austen_metadata)
        >>> austen == austen2
        True
        >>> austen.text += 'no longer equal'
        >>> austen == austen2
        False

        :return: bool
        """
        if not isinstance(other, Document):
            raise NotImplementedError("Only a Document can be compared to another Document.")

        attributes_required_to_be_equal = ['filename']

        for attribute in attributes_required_to_be_equal:
            if not hasattr(other, attribute):
                raise AttributeError(f'Comparison document lacks attribute {attribute}.')
            if getattr(self, attribute) != getattr(other, attribute):
                return False

        if self.text != other.text:
            return False

        return True

    def __lt__(self, other):
        """
        Overload less than operator to enable comparing and sorting documents

        >>> from gender_analysis import document
        >>> austen_metadata = {'author': 'Austen, Jane', 'title': 'Persuasion',
        ...                   'corpus_name': 'sample_novels', 'date': '1818',
        ...                   'filename': 'austen_persuasion.txt'}
        >>> austen = document.Document(austen_metadata)
        >>> hawthorne_metadata = {'author': 'Hawthorne, Nathaniel', 'title': 'Scarlet Letter',
        ...                   'corpus_name': 'sample_novels', 'date': '1850',
        ...                   'filename': 'hawthorne_scarlet.txt'}
        >>> hawthorne = document.Document(hawthorne_metadata)
        >>> hawthorne < austen
        False
        >>> austen < hawthorne
        True

        :return: bool
        """
        if not isinstance(other, Document):
            raise NotImplementedError("Only a Document can be compared to another Document.")

<<<<<<< HEAD
        try:
            return (self.author, self.title, self.date) < (other.author, other.title, other.date)
        except AttributeError:
            return self.filename < other.filename
=======
        return self.filename < other.filename
>>>>>>> 6d481e14

    def __hash__(self):
        """
        Makes the Document object hashable

        :return:
        """

        return hash(repr(self))

    def _load_document_text(self):
        """Loads the text of a document and uses the remove_boilerplate_text() and
        remove_table_of_contents() functions on the text of the document to remove the boilerplate
        text and table of contents from the document. After these actions, the document's text should be
        only the actual text of the document.

        Is a private function as it is unnecessary to access it outside the class.

        Currently only supports boilerplate removal for Project gutenberg ebooks.

        :return: str
        """
        # file_path = Path(self.filepath)
        if 'test_text' not in self.filename:
            file_path = Path('corpora', 'sample_novels', 'texts', self.filename)
        else:
            file_path =Path('corpora', 'document_test_files', self.filename)

        try:
            text = self.load_file(file_path)
        except FileNotFoundError:
            err = "Could not find the document text file "
            err += "at the expected location ({file_path})."
            raise FileNotFoundError(err)

        # This function will remove the boilerplate text from the document's text. It has been
        # placed into a separate function in the case that other document text cleaning functions
        # want to be added at a later date.
        text = self._remove_boilerplate_text(text)

        return text

    def _remove_boilerplate_text(self, text):
        """
        Removes the boilerplate text from an input string of a document.
        Currently only supports boilerplate removal for Project Gutenberg ebooks. Uses the
        strip_headers() function from the gutenberg module, which can remove even nonstandard
        headers.

        (see book number 3780 for one example of a nonstandard header — james_highway.txt in our
        sample corpus; or book number 105, austen_persuasion.txt, which uses the standard Gutenberg
        header but has had some info about the ebook's production inserted after the standard
        boilerplate).

        :return: str

        >>> from gender_analysis import document
        >>> document_metadata = {'author': 'Austen, Jane', 'title': 'Persuasion',
        ...                   'date': '1818', 'filename': 'james_highway.txt'}
        >>> austen = document.Document(document_metadata)
        >>> file_path = Path('corpora', 'sample_novels', 'texts', austen.filename)
        >>> raw_text = austen.load_file(file_path)
        >>> raw_text = austen._remove_boilerplate_text(raw_text)
        >>> title_line = raw_text.splitlines()[0]
        >>> title_line
        "THE KING'S HIGHWAY"

        TODO: neither version of remove_boilerplate_text works on Persuasion, and it doesn't look like it's
        easily fixable
        """

        if gutenberg_imported:
            return strip_headers(text).strip()
        else:
            return self._remove_boilerplate_text_without_gutenberg(text)

    def _remove_boilerplate_text_without_gutenberg(self, text):
        """
        Removes the boilerplate text from an input string of a document.
        Currently only supports boilerplate removal for Project Gutenberg ebooks. Uses the
        strip_headers() function, somewhat inelegantly copy-pasted from the gutenberg module, which can remove even nonstandard
        headers.

        (see book number 3780 for one example of a nonstandard header — james_highway.txt in our
        sample corpus; or book number 105, austen_persuasion.txt, which uses the standard Gutenberg
        header but has had some info about the ebook's production inserted after the standard
        boilerplate).

        :return: str

        >>> from gender_analysis import document
        >>> document_metadata = {'author': 'Austen, Jane', 'title': 'Persuasion',
        ...                   'date': '1818', 'filename': 'james_highway.txt'}
        >>> austen = document.Document(document_metadata)
        >>> file_path = Path('corpora', 'sample_novels', 'texts', austen.filename)
        >>> raw_text = austen.load_file(file_path)
        >>> raw_text = austen._remove_boilerplate_text_without_gutenberg(raw_text)
        >>> title_line = raw_text.splitlines()[0]
        >>> title_line
        "THE KING'S HIGHWAY"
        """

        # new method copy-pasted from Gutenberg library
        lines = text.splitlines()
        sep = '\n'

        out = []
        i = 0
        footer_found = False
        ignore_section = False

        for line in lines:
            reset = False

            if i <= 600:
                # Check if the header ends here
                if any(line.startswith(token) for token in TEXT_START_MARKERS):
                    reset = True

                # If it's the end of the header, delete the output produced so far.
                # May be done several times, if multiple lines occur indicating the
                # end of the header
                if reset:
                    out = []
                    continue

            if i >= 100:
                # Check if the footer begins here
                if any(line.startswith(token) for token in TEXT_END_MARKERS):
                    footer_found = True

                # If it's the beginning of the footer, stop output
                if footer_found:
                    break

            if any(line.startswith(token) for token in LEGALESE_START_MARKERS):
                ignore_section = True
                continue
            elif any(line.startswith(token) for token in LEGALESE_END_MARKERS):
                ignore_section = False
                continue

            if not ignore_section:
                out.append(line.rstrip(sep))
                i += 1

        return sep.join(out).strip()

    def get_tokenized_text(self):
        """
        Tokenizes the text and returns it as a list of tokens

        This is a very simple way of tokenizing the text. We will replace it soon with a
        better implementation that uses either regex or nltk
        E.g. this version doesn't handle dashes or contractions

        >>> from gender_analysis import document
        >>> document_metadata = {'author': 'Austen, Jane', 'title': 'Persuasion', 'date': '1818',
        ...                   'filename': 'test_text_1.txt'}
        >>> austin = document.Document(document_metadata)
        >>> tokenized_text = austin.get_tokenized_text()
        >>> tokenized_text
        ['allkinds', 'of', 'punctuation', 'and', 'special', 'chars']

        :rtype: list
        """

        # Excluded characters: !"#$%&'()*+,-./:;<=>?@[\\]^_`{|}~
        excluded_characters = set(string.punctuation)
        cleaned_text = ''
        for character in self.text:
            if character not in excluded_characters:
                cleaned_text += character

        tokenized_text = cleaned_text.lower().split()
        return tokenized_text

    def find_quoted_text(self):
        """
        Finds all of the quoted statements in the document text

        >>> from gender_analysis import document
        >>> test_text = '"This is a quote" and also "This is my quote"'
        >>> document_metadata = {'author': 'Austen, Jane', 'title': 'Persuasion',
        ...                   'date': '1818', 'filename': 'test_text_0.txt'}
        >>> document_novel = document.Document(document_metadata)
        >>> document_novel.find_quoted_text()
        ['"This is a quote"', '"This is my quote"']

        # TODO: Make this test pass
        # >>> test_document.text = 'Test case: "Miss A.E.--," [...] "a quote."'
        # >>> test_document.find_quoted_text()
        # ['"Miss A.E.-- a quote."']

        # TODO: Make this test pass
        # One approach would be to find the shortest possible closed quote.
        #
        # >>> test_document.text = 'Test case: "Open quote. [...] "Closed quote."'
        # >>> test_document.find_quoted_text()
        # ['"Closed quote."']

        TODO(Redlon & Murray): Add and statements so that a broken up quote is treated as a
        TODO(Redlon & Murray): single quote
        TODO: Look for more complicated test cases in our existing documents.

        :return: list of complete quotation strings
        """
        text_list = self.text.split()
        quotes = []
        current_quote = []
        quote_in_progress = False
        quote_is_paused = False

        for word in text_list:
            if word[0] == "\"":
                quote_in_progress = True
                quote_is_paused = False
                current_quote.append(word)
            elif quote_in_progress:
                if not quote_is_paused:
                    current_quote.append(word)
                if word[-1] == "\"":
                    if word[-2] != ',':
                        quote_in_progress = False
                        quote_is_paused = False
                        quotes.append(' '.join(current_quote))
                        current_quote = []
                    else:
                        quote_is_paused = True

        return quotes

    def get_count_of_word(self, word):
        """
        Returns the number of instances of str word in the text.  N.B.: Not case-sensitive.
        >>> from gender_analysis import document
        >>> document_metadata = {'author': 'Hawthorne, Nathaniel', 'title': 'Scarlet Letter',
        ...                   'date': '2018', 'filename': 'test_text_2.txt'}
        >>> scarlett = document.Document(document_metadata)
        >>> scarlett.get_count_of_word("sad")
        4
        >>> scarlett.get_count_of_word('ThisWordIsNotInTheWordCounts')
        0

        :param word: word to be counted in text
        :return: int
        """

        # If word_counts were not previously initialized, do it now and store it for the future.
        if not self._word_counts_counter:
            self._word_counts_counter = Counter(self.get_tokenized_text())

        return self._word_counts_counter[word]

    def get_wordcount_counter(self):
        """
        Returns a counter object of all of the words in the text.
        (The counter can also be accessed as self.word_counts. However, it only gets initialized
        when a user either runs Document.get_count_of_word or Document.get_wordcount_counter, hence
        the separate method.)

        >>> from gender_analysis import document
        >>> document_metadata = {'author': 'Hawthorne, Nathaniel', 'title': 'Scarlet Letter',
        ...                   'corpus_name': 'document_test_files', 'date': '2018',
        ...                   'filename': 'test_text_10.txt'}
        >>> scarlett = document.Document(document_metadata)
        >>> scarlett.get_wordcount_counter()
        Counter({'was': 2, 'convicted': 2, 'hester': 1, 'of': 1, 'adultery': 1})

        :return: Counter
        """

        # If word_counts were not previously initialized, do it now and store it for the future.
        if not self._word_counts_counter:
            self._word_counts_counter = Counter(self.get_tokenized_text())
        return self._word_counts_counter

    def words_associated(self, word):
        """
        Returns a counter of the words found after given word
        In the case of double/repeated words, the counter would include the word itself and the next
        new word
        Note: words always return lowercase

        >>> from gender_analysis import document
        >>> document_metadata = {'author': 'Hawthorne, Nathaniel', 'title': 'Scarlet Letter',
        ...                   'corpus_name': 'document_test_files', 'date': '2018',
        ...                   'filename': 'test_text_11.txt'}
        >>> scarlett = document.Document(document_metadata)
        >>> scarlett.words_associated("his")
        Counter({'cigarette': 1, 'speech': 1})

        :param word:
        :return: a Counter() object with {word:occurrences}
        """
        word = word.lower()
        word_count = Counter()
        check = False
        text = self.get_tokenized_text()

        for w in text:
            if check:
                word_count[w] += 1
                check = False
            if w == word:
                check = True
        return word_count

    def get_word_windows(self, search_terms, window_size=2):
        """
        Finds all instances of `word` and returns a counter of the words around it.
        window_size is the number of words before and after to return, so the total window is
        2x window_size + 1

        >>> from gender_analysis.document import Document
        >>> document_metadata = {'author': 'Hawthorne, Nathaniel', 'title': 'Scarlet Letter',
        ...                   'corpus_name': 'document_test_files', 'date': '2018',
        ...                   'filename': 'test_text_12.txt'}
        >>> scarlett = Document(document_metadata)

        # search_terms can be either a string...
        >>> scarlett.get_word_windows("his", window_size=2)
        Counter({'he': 1, 'lit': 1, 'cigarette': 1, 'and': 1, 'then': 1, 'began': 1, 'speech': 1, 'which': 1})

        # ... or a list of strings
        >>> scarlett.get_word_windows(['purse', 'tears'])
        Counter({'her': 2, 'of': 1, 'and': 1, 'handed': 1, 'proposal': 1, 'drowned': 1, 'the': 1})

        :param search_terms
        :param window_size: int
        :return: Counter
        """

        if isinstance(search_terms, str):
            search_terms = [search_terms]

        search_terms = set(i.lower() for i in search_terms)

        counter = Counter()

        for text_window in windowed(self.get_tokenized_text(), 2 * window_size + 1):
            if text_window[window_size] in search_terms:
                for surrounding_word in text_window:
                    if not surrounding_word in search_terms:
                        counter[surrounding_word] += 1

        return counter

    def get_word_freq(self, word):
        """
        Returns dictionary with key as word and value as the frequency of appearance in book
        :param words: str
        :return: double

        >>> from gender_analysis import document
        >>> document_metadata = {'author': 'Hawthorne, Nathaniel', 'title': 'Scarlet Letter',
        ...                   'corpus_name': 'document_test_files', 'date': '1900',
        ...                   'filename': 'test_text_2.txt'}
        >>> scarlett = document.Document(document_metadata)
        >>> frequency = scarlett.get_word_freq('sad')
        >>> frequency
        0.13333333333333333
        """

        word_frequency = self.get_count_of_word(word) / self.word_count
        return word_frequency

    def get_part_of_speech_tags(self):
        """
        Returns the part of speech tags as a list of tuples. The first part of each tuple is the
        term, the second one the part of speech tag.
        Note: the same word can have a different part of speech tag. In the example below,
        see "refuse" and "permit"
        >>> from gender_analysis.document import Document
        >>> document_metadata = {'author': 'Hawthorne, Nathaniel', 'title': 'Scarlet Letter',
        ...                   'corpus_name': 'document_test_files', 'date': '1900',
        ...                   'filename': 'test_text_13.txt'}
        >>> document = Document(document_metadata)
        >>> document.get_part_of_speech_tags()[:4]
        [('They', 'PRP'), ('refuse', 'VBP'), ('to', 'TO'), ('permit', 'VB')]
        >>> document.get_part_of_speech_tags()[-4:]
        [('the', 'DT'), ('refuse', 'NN'), ('permit', 'NN'), ('.', '.')]

        :rtype: list
        """
        text = nltk.word_tokenize(self.text)
        pos_tags = nltk.pos_tag(text)
        return pos_tags


if __name__ == '__main__':
    from dh_testers.testRunner import main_test

    main_test()<|MERGE_RESOLUTION|>--- conflicted
+++ resolved
@@ -205,14 +205,10 @@
         if not isinstance(other, Document):
             raise NotImplementedError("Only a Document can be compared to another Document.")
 
-<<<<<<< HEAD
         try:
             return (self.author, self.title, self.date) < (other.author, other.title, other.date)
         except AttributeError:
             return self.filename < other.filename
-=======
-        return self.filename < other.filename
->>>>>>> 6d481e14
 
     def __hash__(self):
         """
