--- conflicted
+++ resolved
@@ -2,34 +2,20 @@
 import string
 from collections import Counter
 from pathlib import Path
-from gender_analysis.common import load_csv_to_list, load_txt_to_string
 
 from more_itertools import windowed
-
 import nltk
+from ast import literal_eval
 
 # nltk as part of speech tagger, requires these two packages
 nltk.download('punkt', quiet=True)
 nltk.download('averaged_perceptron_tagger', quiet=True)
 
-<<<<<<< HEAD
-try:
-    from gutenberg.cleanup import strip_headers
-except ImportError:
-    # print('Cannot import gutenberg')
-    gutenberg_imported = False
-
-from gender_analysis.common import TEXT_END_MARKERS, TEXT_START_MARKERS, LEGALESE_END_MARKERS, \
-    LEGALESE_START_MARKERS
-
-class Document:
-=======
+from gender_analysis.common import load_csv_to_list, load_txt_to_string
 from gender_analysis import common
-from ast import literal_eval
 
 
 class Document(common.FileLoaderMixin):
->>>>>>> 8a5ad136
     """ The Document class loads and holds the full text and
     metadata (author, title, publication date) of a document
 
@@ -250,119 +236,7 @@
 
         return text
 
-<<<<<<< HEAD
-    def _remove_boilerplate_text(self, text):
-        """
-        Removes the boilerplate text from an input string of a document.
-        Currently only supports boilerplate removal for Project Gutenberg ebooks. Uses the
-        strip_headers() function from the gutenberg module, which can remove even nonstandard
-        headers.
-
-        (see book number 3780 for one example of a nonstandard header — james_highway.txt in our
-        sample corpus; or book number 105, austen_persuasion.txt, which uses the standard Gutenberg
-        header but has had some info about the ebook's production inserted after the standard
-        boilerplate).
-
-        :return: str
-
-        >>> from gender_analysis import document
-        >>> from pathlib import Path
-        >>> from gender_analysis import common
-        >>> document_metadata = {'author': 'Austen, Jane', 'title': 'Persuasion',
-        ...                   'date': '1818', 'filename': 'james_highway.txt', 'filepath': Path(common.BASE_PATH, 'testing', 'corpora', 'sample_novels', 'texts', 'james_highway.txt')}
-        >>> austen = document.Document(document_metadata)
-        >>> file_path = Path(common.BASE_PATH, 'testing', 'corpora', 'sample_novels', 'texts', austen.filename)
-        >>> raw_text = load_txt_to_string(file_path)
-        >>> raw_text = austen._remove_boilerplate_text(raw_text)
-        >>> title_line = raw_text.splitlines()[0]
-        >>> title_line
-        "THE KING'S HIGHWAY"
-
-        TODO: neither version of remove_boilerplate_text works on Persuasion, and it doesn't look like it's
-        easily fixable
-        """
-
-        if gutenberg_imported:
-            return strip_headers(text).strip()
-        else:
-            return self._remove_boilerplate_text_without_gutenberg(text)
-
-    def _remove_boilerplate_text_without_gutenberg(self, text):
-        """
-        Removes the boilerplate text from an input string of a document.
-        Currently only supports boilerplate removal for Project Gutenberg ebooks. Uses the
-        strip_headers() function, somewhat inelegantly copy-pasted from the gutenberg module, which can remove even nonstandard
-        headers.
-
-        (see book number 3780 for one example of a nonstandard header — james_highway.txt in our
-        sample corpus; or book number 105, austen_persuasion.txt, which uses the standard Gutenberg
-        header but has had some info about the ebook's production inserted after the standard
-        boilerplate).
-
-        :return: str
-
-        >>> from gender_analysis import document
-        >>> from pathlib import Path
-        >>> from gender_analysis import common
-        >>> document_metadata = {'author': 'Austen, Jane', 'title': 'Persuasion',
-        ...                   'date': '1818', 'filename': 'james_highway.txt', 'filepath': Path(common.BASE_PATH, 'testing', 'corpora', 'sample_novels', 'texts', 'james_highway.txt')}
-        >>> austen = document.Document(document_metadata)
-        >>> file_path = Path(common.BASE_PATH, 'testing', 'corpora', 'sample_novels', 'texts', austen.filename)
-        >>> raw_text = load_txt_to_string(file_path)
-        >>> raw_text = austen._remove_boilerplate_text_without_gutenberg(raw_text)
-        >>> title_line = raw_text.splitlines()[0]
-        >>> title_line
-        "THE KING'S HIGHWAY"
-        """
-
-        # new method copy-pasted from Gutenberg library
-        lines = text.splitlines()
-        sep = '\n'
-
-        out = []
-        i = 0
-        footer_found = False
-        ignore_section = False
-
-        for line in lines:
-            reset = False
-
-            if i <= 600:
-                # Check if the header ends here
-                if any(line.startswith(token) for token in TEXT_START_MARKERS):
-                    reset = True
-
-                # If it's the end of the header, delete the output produced so far.
-                # May be done several times, if multiple lines occur indicating the
-                # end of the header
-                if reset:
-                    out = []
-                    continue
-
-            if i >= 100:
-                # Check if the footer begins here
-                if any(line.startswith(token) for token in TEXT_END_MARKERS):
-                    footer_found = True
-
-                # If it's the beginning of the footer, stop output
-                if footer_found:
-                    break
-
-            if any(line.startswith(token) for token in LEGALESE_START_MARKERS):
-                ignore_section = True
-                continue
-            elif any(line.startswith(token) for token in LEGALESE_END_MARKERS):
-                ignore_section = False
-                continue
-
-            if not ignore_section:
-                out.append(line.rstrip(sep))
-                i += 1
-
-        return sep.join(out).strip()
-
-=======
->>>>>>> 8a5ad136
+
     def get_tokenized_text(self):
         """
         Tokenizes the text and returns it as a list of tokens
