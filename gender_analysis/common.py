--- conflicted
+++ resolved
@@ -1,12 +1,8 @@
 import codecs
 import gzip
 import os
-<<<<<<< HEAD
 import pickle
 
-
-=======
->>>>>>> 8a5ad136
 from pathlib import Path
 import pickle
 import seaborn as sns
@@ -15,105 +11,6 @@
 
 BASE_PATH = Path(os.path.abspath(os.path.dirname(__file__)))
 
-<<<<<<< HEAD
-METADATA_LIST = ['gutenberg_id', 'author', 'date', 'title', 'country_publication', 'author_gender',
-                 'subject', 'notes']
-
-# books from gutenberg downloaded from Dropbox folder shared by Keith
-INITIAL_BOOK_STORE = r'corpora/test_books_30'
-#TODO: change to actual directory when generating corpus
-
-# plus some extras
-AUTHOR_NAME_REGEX = r"(?P<last_name>(\w+ )*\w*)\, (?P<first_name>(\w+\.* )*(\w\.*)*)(?P<suffix>\, \w+\.)*(\((?P<real_name>(\w+ )*\w*)\))*"
-outputDir = 'converted'
-TEXT_START_MARKERS = frozenset((
-    "*END*THE SMALL PRINT",
-    "*** START OF THE PROJECT GUTENBERG",
-    "*** START OF THIS PROJECT GUTENBERG",
-    "This etext was prepared by",
-    "E-text prepared by",
-    "Produced by",
-    "Distributed Proofreading Team",
-    "Proofreading Team at http://www.pgdp.net",
-    "http://gallica.bnf.fr)",
-    "      http://archive.org/details/",
-    "http://www.pgdp.net",
-    "by The Internet Archive)",
-    "by The Internet Archive/Canadian Libraries",
-    "by The Internet Archive/American Libraries",
-    "public domain material from the Internet Archive",
-    "Internet Archive)",
-    "Internet Archive/Canadian Libraries",
-    "Internet Archive/American Libraries",
-    "material from the Google Print project",
-    "*END THE SMALL PRINT",
-    "***START OF THE PROJECT GUTENBERG",
-    "This etext was produced by",
-    "*** START OF THE COPYRIGHTED",
-    "The Project Gutenberg",
-    "http://gutenberg.spiegel.de/ erreichbar.",
-    "Project Runeberg publishes",
-    "Beginning of this Project Gutenberg",
-    "Project Gutenberg Online Distributed",
-    "Gutenberg Online Distributed",
-    "the Project Gutenberg Online Distributed",
-    "Project Gutenberg TEI",
-    "This eBook was prepared by",
-    "http://gutenberg2000.de erreichbar.",
-    "This Etext was prepared by",
-    "This Project Gutenberg Etext was prepared by",
-    "Gutenberg Distributed Proofreaders",
-    "Project Gutenberg Distributed Proofreaders",
-    "the Project Gutenberg Online Distributed Proofreading Team",
-    "**The Project Gutenberg",
-    "*SMALL PRINT!",
-    "More information about this book is at the top of this file.",
-    "tells you about restrictions in how the file may be used.",
-    "l'authorization à les utilizer pour preparer ce texte.",
-    "of the etext through OCR.",
-    "*****These eBooks Were Prepared By Thousands of Volunteers!*****",
-    "We need your donations more than ever!",
-    " *** START OF THIS PROJECT GUTENBERG",
-    "****     SMALL PRINT!",
-    '["Small Print" V.',
-    '      (http://www.ibiblio.org/gutenberg/',
-    'and the Project Gutenberg Online Distributed Proofreading Team',
-    'Mary Meehan, and the Project Gutenberg Online Distributed Proofreading',
-    '                this Project Gutenberg edition.',
-))
-TEXT_END_MARKERS = frozenset((
-    "*** END OF THE PROJECT GUTENBERG",
-    "*** END OF THIS PROJECT GUTENBERG",
-    "***END OF THE PROJECT GUTENBERG",
-    "End of the Project Gutenberg",
-    "End of The Project Gutenberg",
-    "Ende dieses Project Gutenberg",
-    "by Project Gutenberg",
-    "End of Project Gutenberg",
-    "End of this Project Gutenberg",
-    "Ende dieses Projekt Gutenberg",
-    "        ***END OF THE PROJECT GUTENBERG",
-    "*** END OF THE COPYRIGHTED",
-    "End of this is COPYRIGHTED",
-    "Ende dieses Etextes ",
-    "Ende dieses Project Gutenber",
-    "Ende diese Project Gutenberg",
-    "**This is a COPYRIGHTED Project Gutenberg Etext, Details Above**",
-    "Fin de Project Gutenberg",
-    "The Project Gutenberg Etext of ",
-    "Ce document fut presente en lecture",
-    "Ce document fut présenté en lecture",
-    "More information about this book is at the top of this file.",
-    "We need your donations more than ever!",
-    "END OF PROJECT GUTENBERG",
-    " End of the Project Gutenberg",
-    " *** END OF THIS PROJECT GUTENBERG",
-))
-LEGALESE_START_MARKERS = frozenset(("<<THIS ELECTRONIC VERSION OF",))
-LEGALESE_END_MARKERS = frozenset(("SERVICE THAT CHARGES FOR DOWNLOAD",))
-
-# TODO(elsa): Investigate doctest errors in this file, may be a result of
-# my own system, not actual code errors
 
 def load_csv_to_list(file_path):
     """
@@ -144,11 +41,6 @@
 
     file.close()
     return result
-=======
-class FileLoaderMixin:
-    """ The FileLoaderMixin loads files either locally or
-    remotely from Github (if run from an ipython notebook)
->>>>>>> 8a5ad136
 
 def load_txt_to_string(file_path):
     """
