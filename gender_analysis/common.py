import gzip
import os
import pickle
from pathlib import Path

import nltk
import seaborn as sns

from gender_analysis.pronouns import PronounSeries
from gender_analysis.gender import Gender

BASE_PATH = Path(os.path.abspath(os.path.dirname(__file__)))
TEST_DATA_PATH = Path(BASE_PATH, 'testing', 'test_data')

# Common Pronoun Collections
HE_SERIES = PronounSeries('Masc', {'he', 'his', 'him', 'himself'})
SHE_SERIES = PronounSeries('Fem', {'she', 'her', 'hers', 'herself'})
THEY_SERIES = PronounSeries('Andy', {'they', 'them', 'theirs', 'themself'})

# Common Gender Collections
MALE = Gender('Male', HE_SERIES)
FEMALE = Gender('Female', SHE_SERIES)
<<<<<<< HEAD
ANDY = Gender('Androgynous', THEY_SERIES)

BINARY_GROUP = [FEMALE, MALE]
TRINARY_GROUP = [FEMALE, MALE, ANDY]

=======
NONBINARY = Gender('Nonbinary', THEY_SERIES)

BINARY_GROUP = [FEMALE, MALE]
TRINARY_GROUP = [FEMALE, MALE, NONBINARY]
>>>>>>> 3b10f6ba

def load_csv_to_list(file_path):
    """
    Loads a csv file from the given filepath and returns its contents as a list of strings.

    :param file_path: str or Path object
    :return: a list of strings

    >>> from pathlib import Path
    >>> from gender_analysis import common
    >>> from gender_analysis.testing.common import LARGE_TEST_CORPUS_CSV
    >>> corpus_metadata_path = LARGE_TEST_CORPUS_CSV
    >>> corpus_metadata = load_csv_to_list(corpus_metadata_path)
    >>> type(corpus_metadata)
    <class 'list'>

    """
    if isinstance(file_path, str):
        file_path = Path(file_path)

    file_type = file_path.suffix

    if file_type != '.csv':
        raise Exception(
            'Cannot load if current file type is not .csv'
        )
    else:
        file = open(file_path, encoding='utf-8')
        result = file.readlines()

    file.close()
    return result


def load_txt_to_string(file_path):
    """
    Loads a txt file and returns a str representation of it.

    :param file_path: str or Path object
    :return: The file's text as a string

    >>> from pathlib import Path
    >>> from gender_analysis import common
    >>> novel_path = Path(common.TEST_DATA_PATH, 'sample_novels', 'texts', 'austen_persuasion.txt')
    >>> novel_text = load_txt_to_string(novel_path)
    >>> type(novel_text), len(novel_text)
    (<class 'str'>, 466887)

    """
    if isinstance(file_path, str):
        file_path = Path(file_path)

    file_type = file_path.suffix

    if file_type != '.txt':
        raise Exception(
            'Cannot load if current file type is not .txt'
        )
    else:
        try:
            file = open(file_path, encoding='utf-8')
            result = file.read()
        except UnicodeDecodeError as err:
            print(f'Unicode file loading error {file_path}.')
            raise err

    file.close()
    return result


def store_pickle(obj, filepath):
    """
    Store a compressed "pickle" of the object in the "pickle_data" directory
    and return the full path to it.

    :param obj: Any Python object that can be pickled
    :param filepath: str or  Path object
    :return: Path object

    Example in lieu of Doctest to avoid writing out a file.

        my_object = {'a': 4, 'b': 5, 'c': [1, 2, 3]}
        gender_analysis.common.store_pickle(my_object, 'path_to_pickle/example_pickle.pgz')

    """
    if isinstance(filepath, str):
        filepath = Path(filepath)
    if not isinstance(filepath, Path):
        raise ValueError(f'filepath must be a str or path object, not type {type(filepath)}')

    if filepath.stem == '':
        filepath = Path(str(filepath) + '.pgz')

    with gzip.GzipFile(filepath, 'w') as fileout:
        pickle.dump(obj, fileout)
    return filepath


def load_pickle(filepath):
    """
    Loads the pickle stored at a given filepath, and returns the Python object that was stored.

    :param filepath: str or Path object
    :return: Previously-pickled object

    >>> from gender_analysis import common
    >>> from pathlib import Path
    >>> pickle_filepath = Path(common.BASE_PATH, 'testing', 'test_data',\
                               'test_pickle.pgz')
    >>> loaded_object = common.load_pickle(pickle_filepath)
    >>> loaded_object
    {'a': 4, 'b': 5, 'c': [1, 2, 3]}

    """
    if filepath is None:
        raise IOError('No path supplied')

    if isinstance(filepath, str):
        filepath = Path(filepath)
    if not isinstance(filepath, Path):
        raise ValueError(f'filepath must be an str or Path object, not type {type(filepath)}')

    if filepath.stem == '':
        filepath = Path(str(filepath) + '.pgz')

    with gzip.GzipFile(filepath, 'r') as filein:
        obj = pickle.load(filein)
    return obj


def get_text_file_encoding(filepath):
    """
    Returns the text encoding as a string for a txt file at the given filepath.

    :param filepath: str or Path object
    :return: Name of encoding scheme as a string

    >>> from gender_analysis import common
    >>> from pathlib import Path
    >>> import os
    >>> path=Path(common.TEST_DATA_PATH, 'sample_novels', 'texts', 'hawthorne_scarlet.txt')
    >>> common.get_text_file_encoding(path)
    'ascii'

    Note: For files containing only ascii characters, this function will return 'ascii' even if
    the file was encoded with utf-8

    >>> import os
    >>> from pathlib import Path
    >>> from gender_analysis import common
    >>> text = 'here is an ascii text'
    >>> file_path = Path(common.BASE_PATH, 'example_file.txt')
    >>> with open(file_path, 'w', encoding='utf-8') as source:
    ...     _ = source.write(text)
    ...     source.close()
    >>> common.get_text_file_encoding(file_path)
    'ascii'
    >>> file_path = Path(common.BASE_PATH, 'example_file.txt')
    >>> os.remove(file_path)

    """
    from chardet.universaldetector import UniversalDetector
    detector = UniversalDetector()

    with open(filepath, 'rb') as file:
        for line in file:
            detector.feed(line)
            if detector.done:
                break
        detector.close()
    return detector.result['encoding']


def convert_text_file_to_new_encoding(source_path, target_path, target_encoding):
    """
    Converts a text file in source_path to the specified encoding in target_encoding

    Note: Currently only supports encodings utf-8, ascii and iso-8859-1

    :param source_path: str or Path
    :param target_path: str or Path
    :param target_encoding: str
    :return: None

    >>> from gender_analysis.common import BASE_PATH
    >>> text = ' ¶¶¶¶ here is a test file'
    >>> source_path = Path(BASE_PATH, 'source_file.txt')
    >>> target_path = Path(BASE_PATH, 'target_file.txt')
    >>> with open(source_path, 'w', encoding='iso-8859-1') as source:
    ...     _ = source.write(text)
    >>> get_text_file_encoding(source_path)
    'ISO-8859-1'
    >>> convert_text_file_to_new_encoding(source_path, target_path, target_encoding='utf-8')
    >>> get_text_file_encoding(target_path)
    'utf-8'
    >>> import os
    >>> os.remove(source_path)
    >>> os.remove(target_path)
    """

    valid_encodings = ['utf-8', 'utf8', 'UTF-8-SIG', 'ascii', 'iso-8859-1', 'ISO-8859-1',
                       'Windows-1252']

    # if the source_path or target_path is a string, turn to Path object.
    if isinstance(source_path, str):
        source_path = Path(source_path)
    if isinstance(target_path, str):
        target_path = Path(target_path)

    # check if source and target encodings are valid
    source_encoding = get_text_file_encoding(source_path)
    if source_encoding not in valid_encodings:
        raise ValueError('convert_text_file_to_new_encoding() only supports the following source '
                         f'encodings: {valid_encodings} but not {source_encoding}.')
    if target_encoding not in valid_encodings:
        raise ValueError('convert_text_file_to_new_encoding() only supports the following target '
                         f'encodings: {valid_encodings} but not {target_encoding}.')

    # print warning if filenames don't end in .txt
    if not source_path.parts[-1].endswith('.txt') or not target_path.parts[-1].endswith('.txt'):
        print(f"WARNING: Changing encoding to {target_encoding} on a file that does not end with "
              f".txt. Source: {source_path}. Target: {target_path}")

    with open(source_path, 'r', encoding=source_encoding) as source_file:
        text = source_file.read()
    with open(target_path, 'w', encoding=target_encoding) as target_file:
        _ = target_file.write(text)


def load_graph_settings(show_grid_lines=True):
    """
    Sets the seaborn graph settings to the defaults for the project.
    Defaults to displaying gridlines. To remove gridlines, call with False.

    :param show_grid_lines: Boolean; Determines whether to show gridlines in graphs.
    :return: None

    """
    show_grid_lines_string = str(show_grid_lines)
    palette = "colorblind"
    style_name = "white"
    background_color = (252/255,245/255,233/255,0.4)
    style_list = {'axes.edgecolor': '.6', 'grid.color': '.9', 'axes.grid': show_grid_lines_string,
                  'font.family': 'serif', 'axes.facecolor':background_color,
                  'figure.facecolor':background_color}
    sns.set_color_codes(palette)
    sns.set_style(style_name, style_list)


def download_nltk_package_if_not_present(package_name):
    """
    Checks to see whether the user already has a given nltk package,
    and if not, prompts the user whether to download it.

    We download all necessary packages at install time, but this is just
    in case the user has deleted them.

    :param package_name: name of the nltk package
    :return:
    """

    # nltk.data.find uses the folder + name, but download uses just the name...
    package_download_name = package_name.split('/')[1]

    try:
        nltk.data.find(package_name)
    except LookupError:
        user_key = input(f'This function requires the NLTK package {package_name}, which you do not have installed.\n'
                         + 'Press ENTER to download and install this package, or n then enter to cancel and exit.\n')
        if user_key.strip() == 'n':
            exit()

        nltk.download(package_download_name)
        print('\n')


class MissingMetadataError(Exception):
    """
    Raised when a function that assumes certain metadata is called on a corpus without that
    metadata
    """
    def __init__(self, metadata_fields, message=None):
        self.metadata_fields = metadata_fields
        self.message = message if message else ''

    def __str__(self):
        metadata_string = ''

        for i, field in enumerate(self.metadata_fields):
            metadata_string += field
            if i != len(self.metadata_fields) - 1:
                metadata_string += ', '

        is_plural = len(self.metadata_fields) > 1

        return (
            'This Corpus is missing the following metadata field' + ('s' if is_plural else '') + ':\n'
            + '    ' + metadata_string + '\n'
            + self.message + ('\n' if self.message else '')
            + 'In order to run this function, you must create a new metadata csv\n'
            + 'with ' + ('these ' if is_plural else 'this ') + 'field' + ('s ' if is_plural else ' ')
            + 'and run Corpus.update_metadata().'
        )

if __name__ == '__main__':
    from dh_testers.testRunner import main_test
    main_test(import_plus_relative=True)  # this allows for relative calls in the import.<|MERGE_RESOLUTION|>--- conflicted
+++ resolved
@@ -20,18 +20,10 @@
 # Common Gender Collections
 MALE = Gender('Male', HE_SERIES)
 FEMALE = Gender('Female', SHE_SERIES)
-<<<<<<< HEAD
-ANDY = Gender('Androgynous', THEY_SERIES)
-
-BINARY_GROUP = [FEMALE, MALE]
-TRINARY_GROUP = [FEMALE, MALE, ANDY]
-
-=======
 NONBINARY = Gender('Nonbinary', THEY_SERIES)
 
 BINARY_GROUP = [FEMALE, MALE]
 TRINARY_GROUP = [FEMALE, MALE, NONBINARY]
->>>>>>> 3b10f6ba
 
 def load_csv_to_list(file_path):
     """
