--- conflicted
+++ resolved
@@ -258,11 +258,6 @@
     palette = "colorblind"
     style_name = "white"
     background_color = (252 / 255, 245 / 255, 233 / 255, 0.4)
-<<<<<<< HEAD
-    style_list = {'axes.edgecolor': '.6', 'grid.color': '.9', 'axes.grid': show_grid_lines_string,
-                  'font.family': 'serif', 'axes.facecolor': background_color,
-                  'figure.facecolor': background_color}
-=======
     style_list = {
         'axes.edgecolor': '.6',
         'grid.color': '.9',
@@ -271,7 +266,6 @@
         'axes.facecolor': background_color,
         'figure.facecolor': background_color,
     }
->>>>>>> e3a14ab4
     sns.set_color_codes(palette)
     sns.set_style(style_name, style_list)
 
@@ -295,16 +289,11 @@
         nltk.data.find(package_name)
     except LookupError:
         user_key = input(
-<<<<<<< HEAD
-            f'This function requires the NLTK package {package_name}, which you do not have installed.\n'
-            + 'Press ENTER to download and install this package, or n then enter to cancel and exit.\n')
-=======
             f'This function requires the NLTK package {package_name}, '
             + 'which you do not have installed.\n'
             + 'Press ENTER to download and install this package, '
             + 'or n then enter to cancel and exit.\n'
         )
->>>>>>> e3a14ab4
         if user_key.strip() == 'n':
             sys.exit()
 
@@ -317,13 +306,8 @@
     Raised when a function that assumes certain metadata is called on a corpus without that
     metadata
     """
-<<<<<<< HEAD
-
-    def __init__(self, metadata_fields, message=None):
-=======
     def __init__(self, metadata_fields, message=''):
         super().__init__()
->>>>>>> e3a14ab4
         self.metadata_fields = metadata_fields
         self.message = message
 
@@ -338,27 +322,16 @@
         is_plural = len(self.metadata_fields) > 1
 
         return (
-<<<<<<< HEAD
-            'This Corpus is missing the following metadata field' + (
-            's' if is_plural else '') + ':\n'
-            + '    ' + metadata_string + '\n'
-            + self.message + ('\n' if self.message else '')
-            + 'In order to run this function, you must create a new metadata csv\n'
-            + 'with ' + ('these ' if is_plural else 'this ') + 'field' + (
-                's ' if is_plural else ' ')
-=======
             'This Corpus is missing the following metadata field' + ('s' if is_plural else '')
             + ':\n' + '    ' + metadata_string + '\n'
             + self.message + ('\n' if self.message else '')
             + 'In order to run this function, you must create a new metadata csv\n'
             + 'with ' + ('these ' if is_plural else 'this ')
             + 'field' + ('s ' if is_plural else ' ')
->>>>>>> e3a14ab4
             + 'and run Corpus.update_metadata().'
         )
 
 
-<<<<<<< HEAD
 def create_path_object_and_directories(output_dir, filename=None):
     """
     Creates a path object for the file with the absolute output_dir and with the
@@ -382,8 +355,6 @@
         print("Could not create the correct file and path")
 
 
-=======
->>>>>>> e3a14ab4
 if __name__ == '__main__':
     from dh_testers.testRunner import main_test
 
