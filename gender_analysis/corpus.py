import csv
import random
from nltk.tokenize import word_tokenize
from pathlib import Path
from collections import Counter
from os import listdir

from gender_analysis import common
from gender_analysis.document import Document
from gender_analysis.gutenburg_loader import download_gutenberg_if_not_locally_available


class Corpus(common.FileLoaderMixin):

    """The corpus class is used to load the metadata and full
    texts of all novels in a corpus

    Once loaded, each corpus contains a list of Document objects

    >>> from gender_analysis.corpus import Corpus
    >>> c = Corpus('sample_novels')
    >>> type(c.novels), len(c)
    (<class 'list'>, 99)

    >>> c.novels[0].author
    'Aanrud, Hans'

    You can use 'test_corpus' to load a test corpus of 10 novels:
    >>> test_corpus = Corpus('test_corpus')
    >>> len(test_corpus)
    10

    """

    def __init__(self, path_to_files, name=None, csv_path=None, pickle_on_load=False):

        """

        :param path_to_files: Must be either the path to a directory of txt files or an already-pickled corpus
        :param name: Optional name of the corpus, for ease of use and readability
        :param csv_path: Optional path to a csv metadata file
        :param pickle_on_load:
        """

        if isinstance(path_to_files, str):
            path_to_files = Path(path_to_files)
        if not isinstance(path_to_files, Path):
            raise ValueError(f'path_to_files must be a str or Path object, not type {type(path_to_files)}')

<<<<<<< HEAD
        self.name = name
        self.csv_path = csv_path
        self.path_to_files = path_to_files
        self.novels = []

        if self.path_to_files.suffix == '.pgz':
            pickle_data = common.load_pickle(self.path_to_files)
            self.novels = pickle_data.novels
        elif self.path_to_files.suffix == '' and not self.csv_path:
            files = listdir(self.path_to_files)
            for file in files:
                metadata_dict = {'filename': file}
                self.novels.append(Document(metadata_dict))
        elif self.csv_path and self.path_to_files.suffix == '':
            files = listdir(self.path_to_files)

        # if self.name == 'gutenberg' and csv_path is None:
        #     download_gutenberg_if_not_locally_available()
        #
        # self.load_test_corpus = False
        # if self.name == 'test_corpus' and csv_path is None:
        #     self.load_test_corpus = True
        #     self.name = 'sample_novels'

=======
>>>>>>> e8f00095
    def __len__(self):
        """
        For convenience: returns the number of novels in
        the corpus.

        >>> from gender_analysis.corpus import Corpus
        >>> c = Corpus('sample_novels')
        >>> len(c)
        99

        >>> female_corpus = c.filter_by_gender('female')
        >>> len(female_corpus)
        39

        :return: int
        """
        return len(self.novels)

    def __iter__(self):
        """
        Yield each of the novels from the .novels list.

        For convenience.

        >>> from gender_analysis.corpus import Corpus
        >>> c = Corpus('sample_novels')
        >>> titles = []
        >>> for this_novel in c:
        ...    titles.append(this_novel.title)
        >>> titles #doctest: +ELLIPSIS
        ['Lisbeth Longfrock', 'Flatland', ... 'The Heir of Redclyffe']

        """
        for this_novel in self.novels:
            yield this_novel

    def __eq__(self, other):
        """
        Returns true if both corpora contain the same novels
        Note: ignores differences in the corpus name as that attribute is not used apart from
        initializing a corpus.
        Presumes the novels to be sorted. (They get sorted by the initializer)

        >>> from gender_analysis.corpus import Corpus
        >>> sample_corpus = Corpus('sample_novels')
        >>> sample_corpus.novels = sample_corpus.novels[:20]
        >>> male_corpus = sample_corpus.filter_by_gender('male')
        >>> female_corpus = sample_corpus.filter_by_gender('female')
        >>> merged_corpus = male_corpus + female_corpus
        >>> merged_corpus == sample_corpus
        True
        >>> sample_corpus == merged_corpus + male_corpus
        False

        :return: bool
        """

        if not isinstance(other, Corpus):
            raise NotImplementedError("Only a Corpus can be compared to another Corpus.")

        if len(self) != len(other):
            return False

        for i in range(len(self)):
            if self.novels[i] != other.novels[i]:
                return False

        return True

    def __add__(self, other):
        """
        Adds two corpora together and returns a copy of the result
        Note: retains the name of the first corpus

        >>> from gender_analysis.corpus import Corpus
        >>> sample_corpus = Corpus('sample_novels')
        >>> sample_corpus.novels = sample_corpus.novels[:20]
        >>> male_corpus = sample_corpus.filter_by_gender('male')
        >>> female_corpus = sample_corpus.filter_by_gender('female')
        >>> merged_corpus = male_corpus + female_corpus
        >>> merged_corpus == sample_corpus
        True

        :return: Corpus
        """
        if not isinstance(other, Corpus):
            raise NotImplementedError("Only a Corpus can be added to another Corpus.")

        output_corpus = self.clone()
        for novel in other:
            output_corpus.novels.append(novel)
        output_corpus.novels = sorted(output_corpus.novels)

        return output_corpus

    def clone(self):
        """
        Return a copy of this Corpus

        >>> from gender_analysis.corpus import Corpus
        >>> sample_corpus = Corpus('sample_novels')
        >>> corpus_copy = sample_corpus.clone()
        >>> len(corpus_copy) == len(sample_corpus)
        True

        :return: Corpus
        """
        corpus_copy = Corpus()
        corpus_copy.name = self.name
        corpus_copy.novels = self.novels[:]
        return corpus_copy

    def _load_novels(self):
        novels = []

        # relative_csv_path = (self.relative_corpus_path
        #                      / f'{self.name}.csv')
        try:
            csv_file = self.load_file(self.csv_path)
        except FileNotFoundError:
            err = "Could not find the metadata csv file for the "
            err += f"'{self.name}' corpus in the expected location "
            err += f"({self.csv_path})."
            raise FileNotFoundError(err)
        csv_reader = csv.DictReader(csv_file)

        for novel_metadata in csv_reader:
<<<<<<< HEAD
            novel_metadata['name'] = self.name
            this_novel = Document(document_metadata_dict=novel_metadata)
=======
            novel_metadata['corpus_name'] = self.corpus_name
            this_novel = Document(metadata_dict=novel_metadata)
>>>>>>> e8f00095
            novels.append(this_novel)
            if self.load_test_corpus and len(novels) == 10:
                break

        return sorted(novels)

    def count_authors_by_gender(self, gender):
        """
        This function returns the number of authors with the
        specified gender (male, female, non-binary, unknown)

        >>> from gender_analysis.corpus import Corpus
        >>> c = Corpus('sample_novels')
        >>> c.count_authors_by_gender('female')
        39

        Accepted inputs are 'male', 'female', 'non-binary' and 'unknown'
        but no abbreviations.

        >>> c.count_authors_by_gender('m')
        Traceback (most recent call last):
        ValueError: Gender must be male, female, non-binary, unknown but not m.

        :rtype: int
        """
        filtered_corpus = self.filter_by_gender(gender)
        return len(filtered_corpus)

    def filter_by_gender(self, gender):
        """
        Return a new Corpus object that contains only authors whose gender
        matches the given parameter.

        >>> from gender_analysis.corpus import Corpus
        >>> c = Corpus('sample_novels')
        >>> female_corpus = c.filter_by_gender('female')
        >>> len(female_corpus)
        39
        >>> female_corpus.novels[0].title
        'The Indiscreet Letter'

        >>> male_corpus = c.filter_by_gender('male')
        >>> len(male_corpus)
        59

        >>> male_corpus.novels[0].title
        'Lisbeth Longfrock'

        :param gender: gender name
        :return: Corpus
        """

        return self.subcorpus('author_gender', gender)

    def get_wordcount_counter(self):
        """
        This function returns a Counter telling how many times a word appears in an entire
        corpus

        >>> from gender_analysis.corpus import Corpus
        >>> c = Corpus('sample_novels')
        >>> c.get_wordcount_counter()['fire']
        2269

        """
        corpus_counter = Counter()
        for current_novel in self.novels:
            novel_counter = current_novel.get_wordcount_counter()
            corpus_counter += novel_counter
        return corpus_counter

    def get_corpus_metadata(self):
        """
        This function returns a sorted list of all metadata fields
        in the corpus as strings. This is different from the get_metadata_fields;
        this returns the fields which are specific to the corpus it is being called on.
        >>> from gender_analysis.corpus import Corpus
        >>> c = Corpus('sample_novels')
        >>> c.get_corpus_metadata()
        ['author', 'author_gender', 'name', 'country_publication', 'date', 'filename', 'notes', 'title']

        :return: list
        """
        metadata_fields = set()
        for novel in self.novels:
            for field in novel.members:
                metadata_fields.add(field)
        return sorted(list(metadata_fields))

    def get_field_vals(self,field):
        """
        This function returns a sorted list of all values for a
        particular metadata field as strings.

        >>> from gender_analysis.corpus import Corpus
        >>> c = Corpus('sample_novels')
        >>> c.get_field_vals('name')
        ['sample_novels']

        :param field: str
        :return: list
        """
        metadata_fields = self.get_corpus_metadata()

        if field not in metadata_fields:
            raise ValueError(
                f'\'{field}\' is not a valid metadata field for this corpus'
            )

        values = set()
        for novel in self.novels:
            values.add(getattr(novel,field))

        return sorted(list(values))

    def subcorpus(self,metadata_field,field_value):
        """
        This method takes a metadata field and value of that field and returns
        a new Corpus object which includes the subset of novels in the original
        Corpus that have the specified value for the specified field.

        Supported metadata fields are 'author', 'author_gender', 'name',
        'country_publication', 'date'

        >>> from gender_analysis.corpus import Corpus

        >>> corp = Corpus('sample_novels')
        >>> female_corpus = corp.subcorpus('author_gender','female')
        >>> len(female_corpus)
        39
        >>> female_corpus.novels[0].title
        'The Indiscreet Letter'

        >>> male_corpus = corp.subcorpus('author_gender','male')
        >>> len(male_corpus)
        59
        >>> male_corpus.novels[0].title
        'Lisbeth Longfrock'

        >>> eighteen_fifty_corpus = corp.subcorpus('date','1850')
        >>> len(eighteen_fifty_corpus)
        1
        >>> eighteen_fifty_corpus.novels[0].title
        'The Scarlet Letter'

        >>> jane_austen_corpus = corp.subcorpus('author','Austen, Jane')
        >>> len(jane_austen_corpus)
        2
        >>> jane_austen_corpus.novels[0].title
        'Emma'

        >>> england_corpus = corp.subcorpus('country_publication','England')
        >>> len(england_corpus)
        51
        >>> england_corpus.novels[0].title
        'Flatland'

        :param metadata_field: str
        :param field_value: str
        :return: Corpus
        """

        supported_metadata_fields = ('author', 'author_gender', 'name',
                                     'country_publication', 'date')
        if metadata_field not in supported_metadata_fields:
            raise ValueError(
                f'Metadata field must be {", ".join(supported_metadata_fields)} '
                + f'but not {metadata_field}.')

        corpus_copy = self.clone()
        corpus_copy.novels = []

        # adds novels to corpus_copy
        if metadata_field == 'date':
            for this_novel in self.novels:
                if this_novel.date == int(field_value):
                    corpus_copy.novels.append(this_novel)
        else:
            for this_novel in self.novels:
                if getattr(this_novel, metadata_field) == field_value.lower():
                    corpus_copy.novels.append(this_novel)

        if not corpus_copy:
            # displays for possible errors in field.value
            err = f'This corpus is empty. You may have mistyped something.'
            raise AttributeError(err)

        return corpus_copy

    def multi_filter(self, characteristic_dict):
        """
        This method takes a dictionary of metadata fields and corresponding values
        and returns a Corpus object which is the subcorpus of the input corpus which
        satisfies all the specified constraints.

        #>>> from gender_analysis.corpus import Corpus
        #>>> c = Corpus('sample_novels')
        #>>> characteristics = {'author':'female',
                                'country_publication':'England'}
        #>>> subcorpus_multi_filtered = c.multi_filter(characteristics)
        #>>> female_subcorpus = c.filter_by_gender('female')
        #>>> subcorpus_repeated_method = female_subcorpus.Subcorpus('country_publication','England')
        #>>> subcorpus_multi_filtered == subcorpus_repeated_method
        True

        :param characteristic_dict: dict
        :return: Corpus
        """

        new_corp = self.clone()
        metadata_fields = self.get_corpus_metadata()

        for field in characteristic_dict:
            if field not in metadata_fields:
                raise ValueError(f'\'{field}\' is not a valid metadata field for this corpus')
            new_corp = new_corp.subcorpus(field, characteristic_dict[field])

        return new_corp

        #TODO: add date range support
        #TODO: apply all filters at once instead of recursing Subcorpus method

    def multi_filter_integrated(self,characteristic_dict):
        """
        This needs documentation and tests but it's 5:59! To be added after moratorium.
        :param characteristic_dict:
        :return:
        """
        supported_metadata_fields = ('author', 'author_gender', 'name',
                                     'country_publication', 'date')

        corpus_copy = self.clone()
        corpus_copy.novels = []

        for metadata_field in characteristic_dict:
            if metadata_field not in supported_metadata_fields:
                raise ValueError(
                    f'Metadata field must be {", ".join(supported_metadata_fields)} '
                    + f'but not {metadata_field}.')

        for this_novel in self.novels:
            add_novel = True
            for metadata_field in characteristic_dict:
                if metadata_field == 'date':
                    if this_novel.date != int(characteristic_dict['date']):
                        add_novel = False
                else:
                    if getattr(this_novel, metadata_field) != field_value:
                        add_novel = False
            if add_novel:
                corpus_copy.novels.append(this_novel)

        if not corpus_copy:
            # displays for possible errors in field.value
            err = f'This corpus is empty. You may have mistyped something.'
            raise AttributeError(err)

        return corpus_copy

    def get_novel(self, metadata_field, field_val):
        """
        Returns a specific Document object from self.novels that has metadata matching field_val for
        metadata_field.  Otherwise raises a ValueError.
        N.B. This function will only return the first novel in the self.novels (which is sorted as
        defined by the Document.__lt__ function).  It should only be used if you're certain there is
        only one match in the Corpus or if you're not picky about which Document you get.  If you want
        more selectivity use get_novel_multiple_fields, or if you want multiple novels use the subcorpus
        function.

        >>> from gender_analysis.corpus import Corpus
        >>> c = Corpus('sample_novels')
        >>> c.get_novel("author", "Dickens, Charles")
        <Document (dickens_twocities)>
        >>> c.get_novel("date", '1857')
        <Document (bronte_professor)>
        >>> try:
        ...     c.get_novel("meme_quality", "over 9000")
        ... except AttributeError as exception:
        ...     print(exception)
        Metadata field meme_quality invalid for this corpus

        :param metadata_field: str
        :param field_val: str/int
        :return: Document
        """

        if metadata_field not in get_metadata_fields(self.name):
            raise AttributeError(f"Metadata field {metadata_field} invalid for this corpus")

        if (metadata_field == "date" or metadata_field == "gutenberg_id"):
            field_val = int(field_val)

        for novel in self.novels:
            if getattr(novel, metadata_field) == field_val:
                return novel

        raise ValueError("Document not found")

    def get_sample_text_passages(self, expression, no_passages):
        """
        Returns a specified number of example passages that include a certain expression.

        >>> corpus = Corpus('sample_novels')
        >>> corpus.get_sample_text_passages('he cried', 2)
        ('james_american.txt', 'flowing river” newman gave a great rap on the floor with his stick and a long grim laugh “good good” he cried “you go altogether too faryou overshoot the mark there isn’t a woman in the world as bad as you would')
        ('james_american.txt', 'the old woman’s hand in both his own and pressed it vigorously “i thank you ever so much for that” he cried “i want to be the first i want it to be my property and no one else’s you’re the wisest')

        """

        count = 0
        output = []
        phrase = word_tokenize(expression)
        random.seed(expression)
        random_novels = self.novels.copy()
        random.shuffle(random_novels)

        for novel in random_novels:
            if count >= no_passages:
                break
            current_novel = novel.get_tokenized_text()
            for index in range(len(current_novel)):
                if current_novel[index] == phrase[0]:
                    if current_novel[index:index+len(phrase)] == phrase:
                        passage = " ".join(current_novel[index-20:index+len(phrase)+20])
                        output.append((novel.filename, passage))
                        count += 1

        random.shuffle(output)
        print_count = 0
        for entry in output:
            if print_count == no_passages:
                break
            print_count += 1
            print(entry)

    def get_novel_multiple_fields(self, metadata_dict):
        """
        Returns a specific Document object from self.novels that has metadata that matches a partial
        dict of metadata.  Otherwise raises a ValueError.
        N.B. This method will only return the first novel in the self.novels (which is sorted as
        defined by the Document.__lt__ function).  It should only be used if you're certain there is
        only one match in the Corpus or if you're not picky about which Document you get.  If you want
        multiple novels use the subcorpus function.

        >>> from gender_analysis.corpus import Corpus
        >>> c = Corpus('sample_novels')
        >>> c.get_novel_multiple_fields({"author": "Dickens, Charles", "author_gender": "male"})
        <Document (dickens_twocities)>
        >>> c.get_novel_multiple_fields({"author": "Chopin, Kate", "title": "The Awakening"})
        <Document (chopin_awakening)>

        :param metadata_dict: dict
        :return: Document
        """

        for field in metadata_dict.keys():
            if field not in get_metadata_fields(self.name):
                raise AttributeError(f"Metadata field {field} invalid for this corpus")

        for novel in self.novels:
            match = True
            for field, val in metadata_dict.items():
                if getattr(novel, field) != val:
                    match = False
            if match:
                return novel

        raise ValueError("Document not found")


def get_metadata_fields(name):
    """
    Gives a list of all metadata fields for corpus
    >>> from gender_analysis import corpus
    >>> corpus.get_metadata_fields('gutenberg')
    ['gutenberg_id', 'author', 'date', 'title', 'country_publication', 'author_gender', 'subject', 'name', 'notes']

    :param: name: str
    :return: list
    """
    if name == 'sample_novels':
        return ['author', 'date', 'title', 'country_publication', 'author_gender', 'filename', 'notes']
    else:
        return common.METADATA_LIST


if __name__ == '__main__':
    from dh_testers.testRunner import main_test
    main_test()<|MERGE_RESOLUTION|>--- conflicted
+++ resolved
@@ -47,7 +47,6 @@
         if not isinstance(path_to_files, Path):
             raise ValueError(f'path_to_files must be a str or Path object, not type {type(path_to_files)}')
 
-<<<<<<< HEAD
         self.name = name
         self.csv_path = csv_path
         self.path_to_files = path_to_files
@@ -72,8 +71,6 @@
         #     self.load_test_corpus = True
         #     self.name = 'sample_novels'
 
-=======
->>>>>>> e8f00095
     def __len__(self):
         """
         For convenience: returns the number of novels in
@@ -201,13 +198,8 @@
         csv_reader = csv.DictReader(csv_file)
 
         for novel_metadata in csv_reader:
-<<<<<<< HEAD
             novel_metadata['name'] = self.name
             this_novel = Document(document_metadata_dict=novel_metadata)
-=======
-            novel_metadata['corpus_name'] = self.corpus_name
-            this_novel = Document(metadata_dict=novel_metadata)
->>>>>>> e8f00095
             novels.append(this_novel)
             if self.load_test_corpus and len(novels) == 10:
                 break
