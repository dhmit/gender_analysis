import csv
import random
from nltk.tokenize import word_tokenize
from pathlib import Path, PosixPath
from collections import Counter
from os import listdir

from gender_analysis import common
from gender_analysis.document import Document
# from gender_analysis.gutenburg_loader import download_gutenberg_if_not_locally_available


class Corpus(common.FileLoaderMixin):

    """The corpus class is used to load the metadata and full
    texts of all documents in a corpus

    Once loaded, each corpus contains a list of Document objects

    >>> from gender_analysis.corpus import Corpus
    >>> from gender_analysis.common import BASE_PATH
    >>> path = BASE_PATH / 'corpora' / 'sample_novels' / 'texts'
    >>> c = Corpus(path)
    >>> type(c.documents), len(c)
    (<class 'list'>, 100)

    """

    def __init__(self, path_to_files, name=None, csv_path=None, pickle_on_load=False):

        """

        :param path_to_files: Must be either the path to a directory of txt files or an already-pickled corpus
        :param name: Optional name of the corpus, for ease of use and readability
        :param csv_path: Optional path to a csv metadata file
        :param pickle_on_load:
        """

        if isinstance(path_to_files, str):
            path_to_files = Path(path_to_files)
        if not isinstance(path_to_files, Path):
            raise ValueError(f'path_to_files must be a str or Path object, not type {type(path_to_files)}')

        self.name = name
        self.csv_path = csv_path
        self.path_to_files = path_to_files
        self.documents = []

        if self.path_to_files.suffix == '.pgz':
            pickle_data = common.load_pickle(self.path_to_files)
            self.documents = pickle_data.documents
        elif self.path_to_files.suffix == '' and not self.csv_path:
            files = listdir(self.path_to_files)
            for file in files:
                if file.endswith('.txt'):
                    metadata_dict = {'filename': file, 'filepath': self.path_to_files / file}
                    self.documents.append(Document(metadata_dict))
        elif self.csv_path and self.path_to_files.suffix == '':
            self._load_documents()
        else:
            raise ValueError(f'path_to_files must lead to a a previously pickled corpus or directory of .txt files')

    def __len__(self):
        """
        For convenience: returns the number of documents in
        the corpus.

        >>> from gender_analysis.corpus import Corpus
        >>> from gender_analysis.common import BASE_PATH
        >>> path = BASE_PATH / 'corpora' / 'sample_novels' / 'texts'
        >>> c = Corpus(path)
        >>> len(c)
        100

        :return: int
        """
        return len(self.documents)

    def __iter__(self):
        """
        Yield each of the documents from the .documents list.

        For convenience.

        >>> from gender_analysis.corpus import Corpus
        >>> from gender_analysis.common import BASE_PATH
        >>> path = BASE_PATH / 'corpora' / 'sample_novels' / 'texts'
        >>> c = Corpus(path)
        >>> for this_document in c:
        ...    c.documents.append(this_document)
        >>> len(c)
        200

        """
        for this_document in self.documents:
            yield this_document

    def __eq__(self, other):
        """
        Returns true if both corpora contain the same documents
        Note: ignores differences in the corpus name as that attribute is not used apart from
        initializing a corpus.
        Presumes the documents to be sorted. (They get sorted by the initializer)

        >>> from gender_analysis.corpus import Corpus
        >>> from gender_analysis.common import BASE_PATH
        >>> path = BASE_PATH / 'corpora' / 'sample_novels' / 'texts'
        >>> sample_corpus = Corpus(path)
        >>> sample_corpus.documents = sorted(sample_corpus.documents[:20])
        >>> corp1 = sample_corpus.clone()
        >>> corp1.documents = corp1.documents[:10]
        >>> corp2 = sample_corpus.clone()
        >>> corp2.documents = corp2.documents[10:]
        >>> sample_corpus == corp1 + corp2
        True
        >>> sample_corpus == Corpus(path) + corp1
        False

        :return: bool
        """

        if not isinstance(other, Corpus):
            raise NotImplementedError("Only a Corpus can be compared to another Corpus.")

        if len(self) != len(other):
            return False

        for i in range(len(self)):
            if self.documents[i] != other.documents[i]:
                return False

        return True

    def __add__(self, other):
        """
        Adds two corpora together and returns a copy of the result
        Note: retains the name of the first corpus

        >>> from gender_analysis.corpus import Corpus
        >>> from gender_analysis.common import BASE_PATH
        >>> path = BASE_PATH / 'corpora' / 'sample_novels' / 'texts'
        >>> sample_corpus = Corpus(path)
        >>> sample_corpus.documents = sorted(sample_corpus.documents[:20])
        >>> corp1 = sample_corpus.clone()
        >>> corp1.documents = corp1.documents[:10]
        >>> corp2 = sample_corpus.clone()
        >>> corp2.documents = corp2.documents[10:]
        >>> sample_corpus == corp1 + corp2
        True

        :return: Corpus
        """
        if not isinstance(other, Corpus):
            raise NotImplementedError("Only a Corpus can be added to another Corpus.")

        output_corpus = self.clone()
        for document in other:
            output_corpus.documents.append(document)
        output_corpus.documents = sorted(output_corpus.documents)

        return output_corpus

    def clone(self):
        """
        Return a copy of this Corpus

        >>> from gender_analysis.corpus import Corpus
        >>> from gender_analysis.common import BASE_PATH
        >>> path = BASE_PATH / 'corpora' / 'sample_novels' / 'texts'
        >>> sample_corpus = Corpus(path)
        >>> corpus_copy = sample_corpus.clone()
        >>> len(corpus_copy) == len(sample_corpus)
        True

        :return: Corpus
        """
        corpus_copy = Corpus('')
        corpus_copy.name = self.name
        corpus_copy.path_to_files = self.path_to_files
        corpus_copy.documents = self.documents[:]
        return corpus_copy

    def _load_documents(self):
        documents = []

        try:
            csv_file = self.load_file(self.csv_path)
        except FileNotFoundError:
            err = "Could not find the metadata csv file for the "
            err += f"'{self.name}' corpus in the expected location "
            err += f"({self.csv_path})."
            raise FileNotFoundError(err)
        csv_reader = csv.DictReader(csv_file)

        for document_metadata in csv_reader:
            document_metadata['name'] = self.name
            document_metadata['filepath'] = self.path_to_files / document_metadata['filename']
            this_document = Document(document_metadata)
            documents.append(this_document)

        return sorted(documents)

    def count_authors_by_gender(self, gender):
        """
        This function returns the number of authors with the
        specified gender (male, female, non-binary, unknown)

        # >>> from gender_analysis.corpus import Corpus
        # >>> from gender_analysis.common import BASE_PATH
        # >>> path = BASE_PATH / 'corpora' / 'sample_novels' / 'texts'
        # >>> c = Corpus(path)
        # >>> c.count_authors_by_gender('female')
        # 0


        :rtype: int
        """
        filtered_corpus = self.filter_by_gender(gender)
        return len(filtered_corpus)

    def filter_by_gender(self, gender):
        """
        Return a new Corpus object that contains only authors whose gender
        matches the given parameter.

        # >>> from gender_analysis.corpus import Corpus
        # >>> from gender_analysis.common import BASE_PATH
        # >>> path = BASE_PATH / 'corpora' / 'sample_novels' / 'texts'
        # >>> c = Corpus(path)
        # >>> female_corpus = c.filter_by_gender('female')
        # >>> len(female_corpus)
        # 39
        # >>> female_corpus.documents[0].title
        # 'The Indiscreet Letter'
        #
        # >>> male_corpus = c.filter_by_gender('male')
        # >>> len(male_corpus)
        # 59
        #
        # >>> male_corpus.documents[0].title
        # 'Lisbeth Longfrock'

        :param gender: gender name
        :return: Corpus
        """

        return self.subcorpus('author_gender', gender)

    def get_wordcount_counter(self):
        """
        This function returns a Counter telling how many times a word appears in an entire
        corpus

        >>> from gender_analysis.corpus import Corpus
        >>> from gender_analysis.common import BASE_PATH
        >>> path = BASE_PATH / 'corpora' / 'sample_novels' / 'texts'
        >>> c = Corpus(path)
        >>> c.get_wordcount_counter()['fire']
        2269

        """
        corpus_counter = Counter()
        for current_document in self.documents:
            document_counter = current_document.get_wordcount_counter()
            corpus_counter += document_counter
        return corpus_counter

    def get_corpus_metadata(self):
        """
        This function returns a sorted list of all metadata fields
        in the corpus as strings. This is different from the get_metadata_fields;
        this returns the fields which are specific to the corpus it is being called on.
        >>> from gender_analysis.corpus import Corpus
        >>> from gender_analysis.common import BASE_PATH
        >>> path = BASE_PATH / 'corpora' / 'sample_novels' / 'texts'
        >>> c = Corpus(path)
        >>> c.get_corpus_metadata()
        ['filename', 'filepath']

        :return: list
        """
        metadata_fields = set()
        for document in self.documents:
            for field in document.members:
                metadata_fields.add(field)
        return sorted(list(metadata_fields))

    def get_field_vals(self,field):
        """
        This function returns a sorted list of all values for a
        particular metadata field as strings.

        >>> from gender_analysis.corpus import Corpus
        >>> from gender_analysis.common import BASE_PATH
        >>> path = BASE_PATH / 'corpora' / 'sample_novels' / 'texts'
        >>> c = Corpus(path)
        >>> c.get_field_vals('name')
        ['sample_novels/texts']

        :param field: str
        :return: list
        """
        metadata_fields = self.get_corpus_metadata()

        if field not in metadata_fields:
            raise ValueError(
                f'\'{field}\' is not a valid metadata field for this corpus'
            )

        values = set()
        for document in self.documents:
            values.add(getattr(document,field))

        return sorted(list(values))

    def subcorpus(self, metadata_field, field_value):
        """
        This method takes a metadata field and value of that field and returns
        a new Corpus object which includes the subset of documents in the original
        Corpus that have the specified value for the specified field.

        Supported metadata fields are 'author', 'author_gender', 'name',
        'country_publication', 'date'

        >>> from gender_analysis.corpus import Corpus
        >>> from gender_analysis.common import BASE_PATH
        >>> path = BASE_PATH / 'corpora' / 'sample_novels' / 'texts'
        >>> corp = Corpus(path)
        >>> female_corpus = corp.subcorpus('author_gender','female')
        >>> len(female_corpus)
        39
        >>> female_corpus.documents[0].title
        'The Indiscreet Letter'

        >>> male_corpus = corp.subcorpus('author_gender','male')
        >>> len(male_corpus)
        59
        >>> male_corpus.documents[0].title
        'Lisbeth Longfrock'

        >>> eighteen_fifty_corpus = corp.subcorpus('date','1850')
        >>> len(eighteen_fifty_corpus)
        1
        >>> eighteen_fifty_corpus.documents[0].title
        'The Scarlet Letter'

        >>> jane_austen_corpus = corp.subcorpus('author','Austen, Jane')
        >>> len(jane_austen_corpus)
        2
        >>> jane_austen_corpus.documents[0].title
        'Emma'

        >>> england_corpus = corp.subcorpus('country_publication','England')
        >>> len(england_corpus)
        51
        >>> england_corpus.documents[0].title
        'Flatland'

        :param metadata_field: str
        :param field_value: str
        :return: Corpus
        """

        supported_metadata_fields = ('author', 'author_gender', 'name',
                                     'country_publication', 'date')
        if metadata_field not in supported_metadata_fields:
            raise ValueError(
                f'Metadata field must be {", ".join(supported_metadata_fields)} '
                + f'but not {metadata_field}.')

        corpus_copy = self.clone()
        corpus_copy.documents = []

        # adds documents to corpus_copy
        if metadata_field == 'date':
            for this_document in self.documents:
                if this_document.date == int(field_value):
                    corpus_copy.documents.append(this_document)
        else:
            for this_document in self.documents:
                try:
                    if getattr(this_document, metadata_field) == field_value.lower():
                        corpus_copy.documents.append(this_document)
                except AttributeError:
                    continue

        # if not corpus_copy:
        #     # displays for possible errors in field.value
        #     err = f'This corpus is empty. You may have mistyped something.'
        #     raise AttributeError(err)

        return corpus_copy

    def multi_filter(self, characteristic_dict):
        """
        This method takes a dictionary of metadata fields and corresponding values
        and returns a Corpus object which is the subcorpus of the input corpus which
        satisfies all the specified constraints.

        #>>> from gender_analysis.corpus import Corpus
        #>>> from gender_analysis.common import BASE_PATH
        #>>> path = BASE_PATH / 'corpora' / 'sample_novels' / 'texts'
        #>>> c = Corpus(path)
        #>>> characteristics = {'author':'female',
                                'country_publication':'England'}
        #>>> subcorpus_multi_filtered = c.multi_filter(characteristics)
        #>>> female_subcorpus = c.filter_by_gender('female')
        #>>> subcorpus_repeated_method = female_subcorpus.Subcorpus('country_publication','England')
        #>>> subcorpus_multi_filtered == subcorpus_repeated_method
        True

        :param characteristic_dict: dict
        :return: Corpus
        """

        new_corp = self.clone()
        metadata_fields = self.get_corpus_metadata()

        for field in characteristic_dict:
            if field not in metadata_fields:
                raise ValueError(f'\'{field}\' is not a valid metadata field for this corpus')
            new_corp = new_corp.subcorpus(field, characteristic_dict[field])

        return new_corp

        #TODO: add date range support
        #TODO: apply all filters at once instead of recursing Subcorpus method

    def multi_filter_integrated(self,characteristic_dict):
        """
        This needs documentation and tests but it's 5:59! To be added after moratorium.
        :param characteristic_dict:
        :return:
        """
        supported_metadata_fields = ('author', 'author_gender', 'name',
                                     'country_publication', 'date')

        corpus_copy = self.clone()
        corpus_copy.documents = []

        for metadata_field in characteristic_dict:
            if metadata_field not in supported_metadata_fields:
                raise ValueError(
                    f'Metadata field must be {", ".join(supported_metadata_fields)} '
                    + f'but not {metadata_field}.')

        for this_document in self.documents:
            add_document = True
            for metadata_field in characteristic_dict:
                if metadata_field == 'date':
                    if this_document.date != int(characteristic_dict['date']):
                        add_document = False
                else:
                    if getattr(this_document, metadata_field) != field_value:
                        add_document = False
            if add_document:
                corpus_copy.documents.append(this_document)

        if not corpus_copy:
            # displays for possible errors in field.value
            err = f'This corpus is empty. You may have mistyped something.'
            raise AttributeError(err)

        return corpus_copy

    def get_document(self, metadata_field, field_val):
        """
        Returns a specific Document object from self.documents that has metadata matching field_val for
        metadata_field.  Otherwise raises a ValueError.
        N.B. This function will only return the first document in the self.documents (which is sorted as
        defined by the Document.__lt__ function).  It should only be used if you're certain there is
        only one match in the Corpus or if you're not picky about which Document you get.  If you want
        more selectivity use get_document_multiple_fields, or if you want multiple documents use the subcorpus
        function.

        >>> from gender_analysis.corpus import Corpus
        >>> from gender_analysis.common import BASE_PATH
        >>> path = BASE_PATH / 'corpora' / 'sample_novels' / 'texts'
        >>> c = Corpus(path)
        >>> c.get_document("author", "Dickens, Charles")
        <Document (dickens_twocities)>
        >>> c.get_document("date", '1857')
        <Document (bronte_professor)>
        >>> try:
        ...     c.get_document("meme_quality", "over 9000")
        ... except AttributeError as exception:
        ...     print(exception)
        Metadata field meme_quality invalid for this corpus

        :param metadata_field: str
        :param field_val: str/int
        :return: Document
        """

        if metadata_field not in get_metadata_fields(self.name):
            raise AttributeError(f"Metadata field {metadata_field} invalid for this corpus")

        if (metadata_field == "date" or metadata_field == "gutenberg_id"):
            field_val = int(field_val)

        for document in self.documents:
            if getattr(document, metadata_field) == field_val:
                return document

        raise ValueError("Document not found")

    def get_sample_text_passages(self, expression, no_passages):
        """
        Returns a specified number of example passages that include a certain expression.

<<<<<<< HEAD
        >>> corpus = Corpus('corpora/sample_novels/texts')
=======
        >>> from gender_analysis.corpus import Corpus
        >>> corpus = Corpus('sample_novels')
>>>>>>> 6d481e14
        >>> corpus.get_sample_text_passages('he cried', 2)
        ('james_highway.txt', 'in less than an hour this place shall be surrounded by a hundred men plessis hesitated no longer force majeure he cried force majeure no one can resist that what am i to do i will act exactly according to your bidding')
        ('james_highway.txt', 'that you love me have you not neglected me have you not forgotten me have you not never never caroline he cried vehementlyin my wildest follies in my rashest acts i have thought of you and loved you i have remembered you')
        """

        count = 0
        output = []
        phrase = word_tokenize(expression)
        random.seed(expression)
        random_documents = self.documents.copy()
        random.shuffle(random_documents)

        for document in random_documents:
            if count >= no_passages:
                break
            current_document = document.get_tokenized_text()
            for index in range(len(current_document)):
                if current_document[index] == phrase[0]:
                    if current_document[index:index+len(phrase)] == phrase:
                        passage = " ".join(current_document[index-20:index+len(phrase)+20])
                        output.append((document.filename, passage))
                        count += 1

        random.shuffle(output)
        print_count = 0
        for entry in output:
            if print_count == no_passages:
                break
            print_count += 1
            print(entry)

    def get_document_multiple_fields(self, metadata_dict):
        """
        Returns a specific Document object from self.documents that has metadata that matches a partial
        dict of metadata.  Otherwise raises a ValueError.
        N.B. This method will only return the first document in the self.documents (which is sorted as
        defined by the Document.__lt__ function).  It should only be used if you're certain there is
        only one match in the Corpus or if you're not picky about which Document you get.  If you want
        multiple documents use the subcorpus function.

        >>> from gender_analysis.corpus import Corpus
        >>> from gender_analysis.common import BASE_PATH
        >>> path = BASE_PATH / 'corpora' / 'sample_novels' / 'texts'
        >>> c = Corpus(path)
        >>> c.get_document_multiple_fields({"author": "Dickens, Charles", "author_gender": "male"})
        <Document (dickens_twocities)>
        >>> c.get_document_multiple_fields({"author": "Chopin, Kate", "title": "The Awakening"})
        <Document (chopin_awakening)>

        :param metadata_dict: dict
        :return: Document
        """

        for field in metadata_dict.keys():
            if field not in get_metadata_fields(self.name):
                raise AttributeError(f"Metadata field {field} invalid for this corpus")

        for document in self.documents:
            match = True
            for field, val in metadata_dict.items():
                if getattr(document, field) != val:
                    match = False
            if match:
                return document

        raise ValueError("Document not found")


def get_metadata_fields(name):
    """
    Gives a list of all metadata fields for corpus
    >>> from gender_analysis import corpus
    >>> corpus.get_metadata_fields('gutenberg')
    ['gutenberg_id', 'author', 'date', 'title', 'country_publication', 'author_gender', 'subject', 'corpus_name', 'notes']

    :param: name: str
    :return: list
    """
    return common.METADATA_LIST


if __name__ == '__main__':
    from dh_testers.testRunner import main_test
    main_test()<|MERGE_RESOLUTION|>--- conflicted
+++ resolved
@@ -508,12 +508,8 @@
         """
         Returns a specified number of example passages that include a certain expression.
 
-<<<<<<< HEAD
+        >>> from gender_analysis.corpus import Corpus
         >>> corpus = Corpus('corpora/sample_novels/texts')
-=======
-        >>> from gender_analysis.corpus import Corpus
-        >>> corpus = Corpus('sample_novels')
->>>>>>> 6d481e14
         >>> corpus.get_sample_text_passages('he cried', 2)
         ('james_highway.txt', 'in less than an hour this place shall be surrounded by a hundred men plessis hesitated no longer force majeure he cried force majeure no one can resist that what am i to do i will act exactly according to your bidding')
         ('james_highway.txt', 'that you love me have you not neglected me have you not forgotten me have you not never never caroline he cried vehementlyin my wildest follies in my rashest acts i have thought of you and loved you i have remembered you')
