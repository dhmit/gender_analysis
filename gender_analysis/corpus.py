--- conflicted
+++ resolved
@@ -4,16 +4,10 @@
 from nltk.tokenize import word_tokenize
 from pathlib import Path
 from collections import Counter
-<<<<<<< HEAD
+import requests
 
 from gender_analysis import common
 from gender_analysis.novel import Document
-=======
->>>>>>> a1edb7e5
-import requests
-
-from . import common
-from .novel import Novel
 
 
 class Corpus(common.FileLoaderMixin):
@@ -637,9 +631,6 @@
         return common.METADATA_LIST
 
 
-
-
-
 if __name__ == '__main__':
     from dh_testers.testRunner import main_test
     main_test()