import sys
import setuptools

with open('requirements.txt') as f:
    REQUIRED_PACKAGES = f.read().strip().split('\n')

with open("README.md", "r") as fh:
    LONG_DESCRIPTION = fh.read()

# Check if Python 3.6 or 3.7 is installed.
PYTHON_VERSION = sys.version_info
if PYTHON_VERSION.major != 3 or PYTHON_VERSION.minor < 6:
    ERR = ('gender_novels only supports Python Versions 3.6 and 3.7. Your '
           f'current Python version is {PYTHON_VERSION.major}.'
           f'{PYTHON_VERSION.minor}.')
    sys.exit(ERR)

setuptools.setup(
    name="gender-novels",
    version="0.1.0",
    author="Michael Scott Cuthbert",
    author_email="cuthbert@mit.edu",
    description="Descriptions of Gender in Writing",
    install_requires=REQUIRED_PACKAGES,
<<<<<<< HEAD
    dependency_links=[
        # Links must be appendend by `-{StringWithAtLeastOneNumber}`
        # see https://github.com/pypa/pip/issues/3610#issuecomment-356687173
        'git+https://github.com/dhmit/dh_testers.git#egg=dh_testers-9876543210'
    ],
=======
>>>>>>> bef2e935
    long_description=LONG_DESCRIPTION,
    long_description_content_type="text/markdown",
    url="https://github.com/dhmit/gender_novels",
    packages=setuptools.find_packages(),
    classifiers=[
        "Programming Language :: Python :: 3",
        "License :: OSI Approved :: BSD License",
        "Operating System :: OS Independent",
    ],
)<|MERGE_RESOLUTION|>--- conflicted
+++ resolved
@@ -22,14 +22,11 @@
     author_email="cuthbert@mit.edu",
     description="Descriptions of Gender in Writing",
     install_requires=REQUIRED_PACKAGES,
-<<<<<<< HEAD
-    dependency_links=[
+    dependency_links= [
         # Links must be appendend by `-{StringWithAtLeastOneNumber}`
         # see https://github.com/pypa/pip/issues/3610#issuecomment-356687173
         'git+https://github.com/dhmit/dh_testers.git#egg=dh_testers-9876543210'
     ],
-=======
->>>>>>> bef2e935
     long_description=LONG_DESCRIPTION,
     long_description_content_type="text/markdown",
     url="https://github.com/dhmit/gender_novels",
